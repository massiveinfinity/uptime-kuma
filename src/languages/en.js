--- conflicted
+++ resolved
@@ -168,13 +168,6 @@
     "Search...": "Search...",
     "Avg. Ping": "Avg. Ping",
     "Avg. Response": "Avg. Response",
-<<<<<<< HEAD
-    // Start notification form
-    defaultNotificationName: "My {0} Alert ({1})",
-    here: "here",
-    "Required": "Required",
-
-=======
     "Entry Page": "Entry Page",
     statusPageNothing: "Nothing here, please add a group or a monitor.",
     "No Services": "No Services",
@@ -185,7 +178,11 @@
     "Add a monitor": "Add a monitor",
     "Edit Status Page": "Edit Status Page",
     "Go to Dashboard": "Go to Dashboard",
->>>>>>> 9e95d568
+    // Start notification form
+    defaultNotificationName: "My {0} Alert ({1})",
+    here: "here",
+    "Required": "Required",
+
     "telegram": "Telegram",
     "Bot Token": "Bot Token",
     "You can get a token from": "You can get a token from",
@@ -288,12 +285,8 @@
     wayToGetLineChannelToken: "First access the {0}, create a provider and channel (Messaging API), then you can get the channel access token and user id from the above mentioned menu items.",
 
     "mattermost": "Mattermost",
-<<<<<<< HEAD
     "Icon URL": "Icon URL",
     aboutIconURL: "You can provide a link to a picture in \"Icon URL\" to override the default profile picture. Will not be used if Icon Emoji is set.",
     aboutMattermostChannelName: "You can override the default channel that webhook posts to by entering the channel name into \"Channel Name\" field. This needs to be enabled in Mattermost webhook settings. Ex: #other-channel",
     // End notification form
-}
-=======
-};
->>>>>>> 9e95d568
+};