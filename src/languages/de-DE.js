export default {
    languageName: "German",
    Settings: "Einstellungen",
    Dashboard: "Dashboard",
    "New Update": "Update Verfügbar",
    Language: "Sprache",
    Appearance: "Erscheinung",
    Theme: "Thema",
    General: "Allgemein",
    Version: "Version",
    "Check Update On GitHub": "Überprüfen von Updates auf Github",
    List: "Liste",
    Add: "Hinzufügen",
    "Add New Monitor": "Neuer Monitor",
    "Quick Stats": "Übersicht",
    Up: "Aktiv",
    Down: "Inaktiv",
    Pending: "Ausstehend",
    Unknown: "Unbekannt",
    Pause: "Pausieren",
    pauseDashboardHome: "Pausiert",
    Name: "Name",
    Status: "Status",
    DateTime: "Datum / Uhrzeit",
    Message: "Nachricht",
    "No important events": "Keine wichtigen Ereignisse",
    Resume: "Fortsetzen",
    Edit: "Bearbeiten",
    Delete: "Löschen",
    Current: "Aktuell",
    Uptime: "Verfügbarkeit",
    "Cert Exp.": "Zertifikatsablauf",
    days: "Tage",
    day: "Tag",
    "-day": "-Tage",
    hour: "Stunde",
    "-hour": "-Stunden",
    checkEverySecond: "Überprüfe alle {0} Sekunden",
    "Avg.": "Durchschn. ",
    Response: " Antwortzeit",
    Ping: "Ping",
    "Monitor Type": "Monitor Typ",
    Keyword: "Schlüsselwort",
    "Friendly Name": "Anzeigename",
    URL: "URL",
    Hostname: "Hostname",
    Port: "Port",
    "Heartbeat Interval": "Taktintervall",
    Retries: "Wiederholungen",
    retriesDescription: "Maximale Anzahl von Wiederholungen, bevor der Dienst als inaktiv markiert und eine Benachrichtigung gesendet wird.",
    Advanced: "Erweitert",
    ignoreTLSError: "Ignoriere TLS/SSL Fehler von Webseiten",
    "Upside Down Mode": "Umgedrehter Modus",
    upsideDownModeDescription: "Drehe den Modus um, ist der Dienst erreichbar, wird er als Inaktiv angezeigt.",
    "Max. Redirects": "Max. Weiterleitungen",
    maxRedirectDescription: "Maximale Anzahl von Weiterleitungen, denen gefolgt werden soll. Setzte auf 0, um Weiterleitungen zu deaktivieren.",
    "Accepted Status Codes": "Erlaubte HTTP-Statuscodes",
    acceptedStatusCodesDescription: "Wähle die Statuscodes aus, welche trotzdem als erfolgreich gewertet werden sollen.",
    Save: "Speichern",
    Notifications: "Benachrichtigungen",
    "Not available, please setup.": "Keine verfügbar, bitte einrichten.",
    "Setup Notification": "Benachrichtigung einrichten",
    Light: "Hell",
    Dark: "Dunkel",
    Auto: "Auto",
    "Theme - Heartbeat Bar": "Thema - Taktleiste",
    Normal: "Normal",
    Bottom: "Unten",
    None: "Keine",
    Timezone: "Zeitzone",
    "Search Engine Visibility": "Suchmaschinensichtbarkeit",
    "Allow indexing": "Indizierung zulassen",
    "Discourage search engines from indexing site": "Halte Suchmaschinen von der Indexierung der Seite ab",
    "Change Password": "Passwort ändern",
    "Current Password": "Dezeitiges Passwort",
    "New Password": "Neues Passwort",
    "Repeat New Password": "Wiederhole neues Passwort",
    passwordNotMatchMsg: "Passwörter stimmen nicht überein. ",
    "Update Password": "Ändere Passwort",
    "Disable Auth": "Authentifizierung deaktivieren",
    "Enable Auth": "Authentifizierung aktivieren",
    Logout: "Ausloggen",
    notificationDescription: "Weise den Monitor(en) eine Benachrichtigung zu, damit diese Funktion greift.",
    Leave: "Verlassen",
    "I understand, please disable": "Ich verstehe, bitte deaktivieren",
    Confirm: "Bestätige",
    Yes: "Ja",
    No: "Nein",
    Username: "Benutzername",
    Password: "Passwort",
    "Remember me": "Passwort merken",
    Login: "Einloggen",
    "No Monitors, please": "Keine Monitore, bitte",
    "add one": "hinzufügen",
    "Notification Type": "Benachrichtigungs Dienst",
    Email: "E-Mail",
    Test: "Test",
    "Certificate Info": "Zertifikatsinfo",
    keywordDescription: "Suche nach einem Schlüsselwort in der HTML oder JSON Ausgabe. Bitte beachte, es wird in der Groß-/Kleinschreibung unterschieden.",
    deleteMonitorMsg: "Bist du sicher das du den Monitor löschen möchtest?",
    deleteNotificationMsg: "Möchtest du diese Benachrichtigung wirklich für alle Monitore löschen?",
    resoverserverDescription: "Cloudflare ist als der Standardserver festgelegt, dieser kann jederzeit geändern werden.",
    "Resolver Server": "Auflösungsserver",
    rrtypeDescription: "Wähle den RR-Typ aus, welchen du überwachen möchtest.",
    "Last Result": "Letztes Ergebnis",
    pauseMonitorMsg: "Bist du sicher das du den Monitor pausieren möchtest?",
    clearEventsMsg: "Bist du sicher das du alle Ereignisse für diesen Monitor löschen möchtest?",
    clearHeartbeatsMsg: "Bist du sicher das du alle Statistiken für diesen Monitor löschen möchtest?",
    "Clear Data": "Lösche Daten",
    Events: "Ereignisse",
    Heartbeats: "Statistiken",
    confirmClearStatisticsMsg: "Bist du sicher das du ALLE Statistiken löschen möchtest?",
    "Create your admin account": "Erstelle dein Admin Konto",
    "Repeat Password": "Wiederhole das Passwort",
    "Resource Record Type": "Resource Record Type",
    "Import/Export Backup": "Import/Export Backup",
    "Export": "Export",
    "Import": "Import",
    respTime: "Antw. Zeit (ms)",
    notAvailableShort: "N/A",
    "Default enabled": "Standardmäßig aktiviert",
    "Also apply to existing monitors": "Auch für alle existierenden Monitore aktivieren",
    enableDefaultNotificationDescription: "Für jeden neuen Monitor wird diese Benachrichtigung standardmäßig aktiviert. Die Benachrichtigung kann weiterhin für jeden Monitor separat deaktiviert werden.",
    Create: "Erstellen",
    "Auto Get": "Auto Get",
    backupDescription: "Es können alle Monitore und Benachrichtigungen in einer JSON-Datei gesichert werden.",
    backupDescription2: "PS: Verlaufs- und Ereignisdaten sind nicht enthalten.",
    backupDescription3: "Sensible Daten wie Benachrichtigungstoken sind in der Exportdatei enthalten, bitte bewahre sie sorgfältig auf.",
    alertNoFile: "Bitte wähle eine Datei zum importieren aus.",
    alertWrongFileType: "Bitte wähle eine JSON Datei aus.",
<<<<<<< HEAD
    twoFAVerifyLabel: "Bitte trage deinen Token ein um zu verifizieren das 2FA funktioniert",
    "Verify Token": "Token verifizieren",
    "Setup 2FA": "2FA Einrichten",
    "Enable 2FA": "2FA Aktivieren",
    "Disable 2FA": "2FA deaktivieren",
    "2FA Settings": "2FA Einstellungen",
    confirmEnableTwoFAMsg: "Bist du sicher das du 2FA aktivieren möchtest?",
    confirmDisableTwoFAMsg: "Bist du sicher das du 2FA deaktivieren möchtest?",
    tokenValidSettingsMsg: "Token gültig! Du kannst jetzt die 2FA Einstellungen speichern.",
    "Two Factor Authentication": "Zwei Faktor Authentifizierung",
    Active: "Aktiv",
    Inactive: "Inaktiv",
    Token: "Token",
    "Show URI": "URI Anzeigen"
=======
    "Clear all statistics": "Lösche alle Statistiken"
>>>>>>> 6caae725
}<|MERGE_RESOLUTION|>--- conflicted
+++ resolved
@@ -128,7 +128,6 @@
     backupDescription3: "Sensible Daten wie Benachrichtigungstoken sind in der Exportdatei enthalten, bitte bewahre sie sorgfältig auf.",
     alertNoFile: "Bitte wähle eine Datei zum importieren aus.",
     alertWrongFileType: "Bitte wähle eine JSON Datei aus.",
-<<<<<<< HEAD
     twoFAVerifyLabel: "Bitte trage deinen Token ein um zu verifizieren das 2FA funktioniert",
     "Verify Token": "Token verifizieren",
     "Setup 2FA": "2FA Einrichten",
@@ -142,8 +141,6 @@
     Active: "Aktiv",
     Inactive: "Inaktiv",
     Token: "Token",
-    "Show URI": "URI Anzeigen"
-=======
+    "Show URI": "URI Anzeigen",
     "Clear all statistics": "Lösche alle Statistiken"
->>>>>>> 6caae725
 }