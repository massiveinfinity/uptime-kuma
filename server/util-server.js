const tcpp = require("tcp-ping");
const Ping = require("./ping-lite");
const { R } = require("redbean-node");
const { log, genSecret } = require("../src/util");
const passwordHash = require("./password-hash");
const { Resolver } = require("dns");
const childProcess = require("child_process");
const iconv = require("iconv-lite");
const chardet = require("chardet");
const fs = require("fs");
const nodeJsUtil = require("util");
const mqtt = require("mqtt");

// From ping-lite
exports.WIN = /^win/.test(process.platform);
exports.LIN = /^linux/.test(process.platform);
exports.MAC = /^darwin/.test(process.platform);
exports.FBSD = /^freebsd/.test(process.platform);
exports.BSD = /bsd$/.test(process.platform);

/**
 * Init or reset JWT secret
 * @returns {Promise<Bean>}
 */
exports.initJWTSecret = async () => {
    let jwtSecretBean = await R.findOne("setting", " `key` = ? ", [
        "jwtSecret",
    ]);

    if (!jwtSecretBean) {
        jwtSecretBean = R.dispense("setting");
        jwtSecretBean.key = "jwtSecret";
    }

    jwtSecretBean.value = passwordHash.generate(genSecret());
    await R.store(jwtSecretBean);
    return jwtSecretBean;
};

/**
 * Send TCP request to specified hostname and port
 * @param {string} hostname Hostname / address of machine
 * @param {number} port TCP port to test
 * @returns {Promise<number>} Maximum time in ms rounded to nearest integer
 */
exports.tcping = function (hostname, port) {
    return new Promise((resolve, reject) => {
        tcpp.ping({
            address: hostname,
            port: port,
            attempts: 1,
        }, function (err, data) {

            if (err) {
                reject(err);
            }

            if (data.results.length >= 1 && data.results[0].err) {
                reject(data.results[0].err);
            }

            resolve(Math.round(data.max));
        });
    });
};

/**
 * Ping the specified machine
 * @param {string} hostname Hostname / address of machine
 * @returns {Promise<number>} Time for ping in ms rounded to nearest integer
 */
exports.ping = async (hostname) => {
    try {
        return await exports.pingAsync(hostname);
    } catch (e) {
        // If the host cannot be resolved, try again with ipv6
        if (e.message.includes("service not known")) {
            return await exports.pingAsync(hostname, true);
        } else {
            throw e;
        }
    }
};

/**
 * Ping the specified machine
 * @param {string} hostname Hostname / address of machine to ping
 * @param {boolean} ipv6 Should IPv6 be used?
 * @returns {Promise<number>} Time for ping in ms rounded to nearest integer
 */
exports.pingAsync = function (hostname, ipv6 = false) {
    return new Promise((resolve, reject) => {
        const ping = new Ping(hostname, {
            ipv6
        });

        ping.send(function (err, ms, stdout) {
            if (err) {
                reject(err);
            } else if (ms === null) {
                reject(new Error(stdout));
            } else {
                resolve(Math.round(ms));
            }
        });
    });
};

<<<<<<< HEAD
// `string[]`, `Object[]` and `Object`.
/**
 * Resolves a given record using the specified DNS server
 * @param {string} hostname The hostname of the record to lookup
 * @param {string} resolver_server The DNS server to use
 * @param {string} rrtype The type of record to request
 * @returns {Promise<(string[]|Object[]|Object)>}
 */
exports.dnsResolve = function (hostname, resolver_server, rrtype) {
=======
exports.mqttAsync = function (hostname, topic, okMessage, options = {}) {
    return new Promise((resolve, reject) => {
        const { port, username, password, interval = 20 } = options;

        // Adds MQTT protocol to the hostname if not already present
        if (!/^(?:http|mqtt)s?:\/\//.test(hostname)) {
            hostname = "mqtt://" + hostname;
        }

        const timeoutID = setTimeout(() => {
            log.debug("mqtt", "MQTT timeout triggered");
            client.end();
            reject(new Error("Timeout"));
        }, interval * 1000 * 0.8);

        log.debug("mqtt", "MQTT connecting");

        let client = mqtt.connect(hostname, {
            port,
            username,
            password
        });

        client.on("connect", () => {
            log.debug("mqtt", "MQTT connected");

            try {
                log.debug("mqtt", "MQTT subscribe topic");
                client.subscribe(topic);
            } catch (e) {
                client.end();
                clearTimeout(timeoutID);
                reject(new Error("Cannot subscribe topic"));
            }
        });

        client.on("error", (error) => {
            client.end();
            clearTimeout(timeoutID);
            reject(error);
        });

        client.on("message", (messageTopic, message) => {
            if (messageTopic == topic) {
                client.end();
                clearTimeout(timeoutID);
                if (okMessage != null && okMessage !== "" && message.toString() !== okMessage) {
                    reject(new Error(`Message Mismatch - Topic: ${messageTopic}; Message: ${message.toString()}`));
                } else {
                    resolve(`Topic: ${messageTopic}; Message: ${message.toString()}`);
                }
            }
        });

    });
};

exports.dnsResolve = function (hostname, resolverServer, rrtype) {
>>>>>>> e56ac7b0
    const resolver = new Resolver();
    resolver.setServers([ resolverServer ]);
    return new Promise((resolve, reject) => {
        if (rrtype === "PTR") {
            resolver.reverse(hostname, (err, records) => {
                if (err) {
                    reject(err);
                } else {
                    resolve(records);
                }
            });
        } else {
            resolver.resolve(hostname, rrtype, (err, records) => {
                if (err) {
                    reject(err);
                } else {
                    resolve(records);
                }
            });
        }
    });
};

/**
 * Retrieve value of setting based on key
 * @param {string} key Key of setting to retrieve
 * @returns {Promise<Object>} Object representation of setting
 */
exports.setting = async function (key) {
    let value = await R.getCell("SELECT `value` FROM setting WHERE `key` = ? ", [
        key,
    ]);

    try {
        const v = JSON.parse(value);
        log.debug("util", `Get Setting: ${key}: ${v}`);
        return v;
    } catch (e) {
        return value;
    }
};

/**
 * Sets the specified setting to specifed value
 * @param {string} key Key of setting to set
 * @param {any} value Value to set to
 * @param {?string} type Type of setting
 * @returns {Promise<void>}
 */
exports.setSetting = async function (key, value, type = null) {
    let bean = await R.findOne("setting", " `key` = ? ", [
        key,
    ]);
    if (!bean) {
        bean = R.dispense("setting");
        bean.key = key;
    }
    bean.type = type;
    bean.value = JSON.stringify(value);
    await R.store(bean);
};

/**
 * Get settings based on type
 * @param {?string} type The type of setting
 * @returns {Promise<Bean>}
 */
exports.getSettings = async function (type) {
    let list = await R.getAll("SELECT `key`, `value` FROM setting WHERE `type` = ? ", [
        type,
    ]);

    let result = {};

    for (let row of list) {
        try {
            result[row.key] = JSON.parse(row.value);
        } catch (e) {
            result[row.key] = row.value;
        }
    }

    return result;
};

/**
 * Set settings based on type
 * @param {?string} type Type of settings to set
 * @param {Object} data Values of settings
 * @returns {Promise<void>}
 */
exports.setSettings = async function (type, data) {
    let keyList = Object.keys(data);

    let promiseList = [];

    for (let key of keyList) {
        let bean = await R.findOne("setting", " `key` = ? ", [
            key
        ]);

        if (bean == null) {
            bean = R.dispense("setting");
            bean.type = type;
            bean.key = key;
        }

        if (bean.type === type) {
            bean.value = JSON.stringify(data[key]);
            promiseList.push(R.store(bean));
        }
    }

    await Promise.all(promiseList);
};

// ssl-checker by @dyaa
//https://github.com/dyaa/ssl-checker/blob/master/src/index.ts

/**
 * Get number of days between two dates
 * @param {Date} validFrom Start date
 * @param {Date} validTo End date
 * @returns {number}
 */
const getDaysBetween = (validFrom, validTo) =>
    Math.round(Math.abs(+validFrom - +validTo) / 8.64e7);

/**
 * Get days remaining from a time range
 * @param {Date} validFrom Start date
 * @param {Date} validTo End date
 * @returns {number}
 */
const getDaysRemaining = (validFrom, validTo) => {
    const daysRemaining = getDaysBetween(validFrom, validTo);
    if (new Date(validTo).getTime() < new Date().getTime()) {
        return -daysRemaining;
    }
    return daysRemaining;
};

/**
 * Fix certificate info for display
 * @param {Object} info The chain obtained from getPeerCertificate()
 * @returns {Object} An object representing certificate information
 */
const parseCertificateInfo = function (info) {
    let link = info;
    let i = 0;

    const existingList = {};

    while (link) {
        log.debug("cert", `[${i}] ${link.fingerprint}`);

        if (!link.valid_from || !link.valid_to) {
            break;
        }
        link.validTo = new Date(link.valid_to);
        link.validFor = link.subjectaltname?.replace(/DNS:|IP Address:/g, "").split(", ");
        link.daysRemaining = getDaysRemaining(new Date(), link.validTo);

        existingList[link.fingerprint] = true;

        // Move up the chain until loop is encountered
        if (link.issuerCertificate == null) {
            break;
        } else if (link.issuerCertificate.fingerprint in existingList) {
            log.debug("cert", `[Last] ${link.issuerCertificate.fingerprint}`);
            link.issuerCertificate = null;
            break;
        } else {
            link = link.issuerCertificate;
        }

        // Should be no use, but just in case.
        if (i > 500) {
            throw new Error("Dead loop occurred in parseCertificateInfo");
        }
        i++;
    }

    return info;
};

/**
 * Check if certificate is valid
 * @param {Object} res Response object from axios
 * @returns {Object} Object containing certificate information
 */
exports.checkCertificate = function (res) {
    const info = res.request.res.socket.getPeerCertificate(true);
    const valid = res.request.res.socket.authorized || false;

    log.debug("cert", "Parsing Certificate Info");
    const parsedInfo = parseCertificateInfo(info);

    return {
        valid: valid,
        certInfo: parsedInfo
    };
};

<<<<<<< HEAD
/**
 * Check if the provided status code is within the accepted ranges
 * @param {string} status The status code to check
 * @param {Array<string>} accepted_codes An array of accepted status codes
 * @returns {boolean} True if status code within range, false otherwise
 * @throws {Error} Will throw an error if the provided status code is not a valid range string or code string
 */
exports.checkStatusCode = function (status, accepted_codes) {
    if (accepted_codes == null || accepted_codes.length === 0) {
=======
// Check if the provided status code is within the accepted ranges
// Param: status - the status code to check
// Param: accepted_codes - an array of accepted status codes
// Return: true if the status code is within the accepted ranges, false otherwise
// Will throw an error if the provided status code is not a valid range string or code string

exports.checkStatusCode = function (status, acceptedCodes) {
    if (acceptedCodes == null || acceptedCodes.length === 0) {
>>>>>>> e56ac7b0
        return false;
    }

    for (const codeRange of acceptedCodes) {
        const codeRangeSplit = codeRange.split("-").map(string => parseInt(string));
        if (codeRangeSplit.length === 1) {
            if (status === codeRangeSplit[0]) {
                return true;
            }
        } else if (codeRangeSplit.length === 2) {
            if (status >= codeRangeSplit[0] && status <= codeRangeSplit[1]) {
                return true;
            }
        } else {
            throw new Error("Invalid status code range");
        }
    }

    return false;
};

/**
 * Get total number of clients in room
 * @param {Server} io Socket server instance
 * @param {string} roomName Name of room to check
 * @returns {number}
 */
exports.getTotalClientInRoom = (io, roomName) => {

    const sockets = io.sockets;

    if (!sockets) {
        return 0;
    }

    const adapter = sockets.adapter;

    if (!adapter) {
        return 0;
    }

    const room = adapter.rooms.get(roomName);

    if (room) {
        return room.size;
    } else {
        return 0;
    }
};

/**
 * Allow CORS all origins if development
 * @param {Object} res Response object from axios
 */
exports.allowDevAllOrigin = (res) => {
    if (process.env.NODE_ENV === "development") {
        exports.allowAllOrigin(res);
    }
};

/**
 * Allow CORS all origins
 * @param {Object} res Response object from axios
 */
exports.allowAllOrigin = (res) => {
    res.header("Access-Control-Allow-Origin", "*");
    res.header("Access-Control-Allow-Headers", "Origin, X-Requested-With, Content-Type, Accept");
};

/**
 * Check if a user is logged in
 * @param {Socket} socket Socket instance
 */
exports.checkLogin = (socket) => {
    if (!socket.userID) {
        throw new Error("You are not logged in.");
    }
};

<<<<<<< HEAD
/** Start Unit tests */
=======
/**
 * For logged-in users, double-check the password
 * @param socket
 * @param currentPassword
 * @returns {Promise<Bean>}
 */
exports.doubleCheckPassword = async (socket, currentPassword) => {
    if (typeof currentPassword !== "string") {
        throw new Error("Wrong data type?");
    }

    let user = await R.findOne("user", " id = ? AND active = 1 ", [
        socket.userID,
    ]);

    if (!user || !passwordHash.verify(currentPassword, user.password)) {
        throw new Error("Incorrect current password");
    }

    return user;
};

>>>>>>> e56ac7b0
exports.startUnitTest = async () => {
    console.log("Starting unit test...");
    const npm = /^win/.test(process.platform) ? "npm.cmd" : "npm";
    const child = childProcess.spawn(npm, [ "run", "jest" ]);

    child.stdout.on("data", (data) => {
        console.log(data.toString());
    });

    child.stderr.on("data", (data) => {
        console.log(data.toString());
    });

    child.on("close", function (code) {
        console.log("Jest exit code: " + code);
        process.exit(code);
    });
};

/**
 * Convert unknown string to UTF8
 * @param {Uint8Array} body Buffer
 * @returns {string}
 */
exports.convertToUTF8 = (body) => {
    const guessEncoding = chardet.detect(body);
    const str = iconv.decode(body, guessEncoding);
    return str.toString();
};

let logFile;

try {
    logFile = fs.createWriteStream("./data/error.log", {
        flags: "a"
    });
} catch (_) { }

/**
 * Write error to log file
 * @param {any} error The error to write
 * @param {boolean} outputToConsole Should the error also be output to console?
 */
exports.errorLog = (error, outputToConsole = true) => {
    try {
        if (logFile) {
            const dateTime = R.isoDateTime();
            logFile.write(`[${dateTime}] ` + nodeJsUtil.format(error) + "\n");

            if (outputToConsole) {
                console.error(error);
            }
        }
    } catch (_) { }
};<|MERGE_RESOLUTION|>--- conflicted
+++ resolved
@@ -106,17 +106,10 @@
     });
 };
 
-<<<<<<< HEAD
-// `string[]`, `Object[]` and `Object`.
-/**
- * Resolves a given record using the specified DNS server
- * @param {string} hostname The hostname of the record to lookup
- * @param {string} resolver_server The DNS server to use
- * @param {string} rrtype The type of record to request
- * @returns {Promise<(string[]|Object[]|Object)>}
- */
-exports.dnsResolve = function (hostname, resolver_server, rrtype) {
-=======
+/**
+ * MQTT Monitor
+ * TODO: Add docs for MQTT monitor
+ */
 exports.mqttAsync = function (hostname, topic, okMessage, options = {}) {
     return new Promise((resolve, reject) => {
         const { port, username, password, interval = 20 } = options;
@@ -174,8 +167,14 @@
     });
 };
 
+/**
+ * Resolves a given record using the specified DNS server
+ * @param {string} hostname The hostname of the record to lookup
+ * @param {string} resolverServer The DNS server to use
+ * @param {string} rrtype The type of record to request
+ * @returns {Promise<(string[]|Object[]|Object)>}
+ */
 exports.dnsResolve = function (hostname, resolverServer, rrtype) {
->>>>>>> e56ac7b0
     const resolver = new Resolver();
     resolver.setServers([ resolverServer ]);
     return new Promise((resolve, reject) => {
@@ -380,26 +379,15 @@
     };
 };
 
-<<<<<<< HEAD
 /**
  * Check if the provided status code is within the accepted ranges
  * @param {string} status The status code to check
- * @param {Array<string>} accepted_codes An array of accepted status codes
+ * @param {Array<string>} acceptedCodes An array of accepted status codes
  * @returns {boolean} True if status code within range, false otherwise
  * @throws {Error} Will throw an error if the provided status code is not a valid range string or code string
  */
-exports.checkStatusCode = function (status, accepted_codes) {
-    if (accepted_codes == null || accepted_codes.length === 0) {
-=======
-// Check if the provided status code is within the accepted ranges
-// Param: status - the status code to check
-// Param: accepted_codes - an array of accepted status codes
-// Return: true if the status code is within the accepted ranges, false otherwise
-// Will throw an error if the provided status code is not a valid range string or code string
-
 exports.checkStatusCode = function (status, acceptedCodes) {
     if (acceptedCodes == null || acceptedCodes.length === 0) {
->>>>>>> e56ac7b0
         return false;
     }
 
@@ -479,13 +467,10 @@
     }
 };
 
-<<<<<<< HEAD
-/** Start Unit tests */
-=======
 /**
  * For logged-in users, double-check the password
- * @param socket
- * @param currentPassword
+ * @param {Socket} socket Socket.io instance
+ * @param {string} currentPassword
  * @returns {Promise<Bean>}
  */
 exports.doubleCheckPassword = async (socket, currentPassword) => {
@@ -504,7 +489,7 @@
     return user;
 };
 
->>>>>>> e56ac7b0
+/** Start Unit tests */
 exports.startUnitTest = async () => {
     console.log("Starting unit test...");
     const npm = /^win/.test(process.platform) ? "npm.cmd" : "npm";
