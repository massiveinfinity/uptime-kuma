/*
 * Uptime Kuma Server
 * node "server/server.js"
 * DO NOT require("./server") in other modules, it likely creates circular dependency!
 */
console.log("Welcome to Uptime Kuma");

// Check Node.js Version
const nodeVersion = parseInt(process.versions.node.split(".")[0]);
const requiredVersion = 14;
console.log(`Your Node.js version: ${nodeVersion}`);

if (nodeVersion < requiredVersion) {
    console.error(`Error: Your Node.js version is not supported, please upgrade to Node.js >= ${requiredVersion}.`);
    process.exit(-1);
}

const args = require("args-parser")(process.argv);
const { sleep, log, getRandomInt, genSecret, isDev } = require("../src/util");
const config = require("./config");

log.info("server", "Welcome to Uptime Kuma");
log.debug("server", "Arguments");
log.debug("server", args);

if (! process.env.NODE_ENV) {
    process.env.NODE_ENV = "production";
}

log.info("server", "Node Env: " + process.env.NODE_ENV);

log.info("server", "Importing Node libraries");
const fs = require("fs");

log.info("server", "Importing 3rd-party libraries");
log.debug("server", "Importing express");
const express = require("express");
const expressStaticGzip = require("express-static-gzip");
log.debug("server", "Importing redbean-node");
const { R } = require("redbean-node");
log.debug("server", "Importing jsonwebtoken");
const jwt = require("jsonwebtoken");
log.debug("server", "Importing http-graceful-shutdown");
const gracefulShutdown = require("http-graceful-shutdown");
log.debug("server", "Importing prometheus-api-metrics");
const prometheusAPIMetrics = require("prometheus-api-metrics");
log.debug("server", "Importing compare-versions");
const compareVersions = require("compare-versions");
const { passwordStrength } = require("check-password-strength");

log.debug("server", "Importing 2FA Modules");
const notp = require("notp");
const base32 = require("thirty-two");

const { UptimeKumaServer } = require("./uptime-kuma-server");
const server = UptimeKumaServer.getInstance(args);
const io = module.exports.io = server.io;
const app = server.app;

log.info("server", "Importing this project modules");
log.debug("server", "Importing Monitor");
const Monitor = require("./model/monitor");
log.debug("server", "Importing Settings");
const { getSettings, setSettings, setting, initJWTSecret, checkLogin, startUnitTest, FBSD, doubleCheckPassword } = require("./util-server");

log.debug("server", "Importing Notification");
const { Notification } = require("./notification");
Notification.init();

log.debug("server", "Importing Proxy");
const { Proxy } = require("./proxy");

log.debug("server", "Importing Database");
const Database = require("./database");

log.debug("server", "Importing Background Jobs");
const { initBackgroundJobs, stopBackgroundJobs } = require("./jobs");
const { loginRateLimiter, twoFaRateLimiter } = require("./rate-limiter");

const { basicAuth } = require("./auth");
const { login } = require("./auth");
const passwordHash = require("./password-hash");

const checkVersion = require("./check-version");
log.info("server", "Version: " + checkVersion.version);

// If host is omitted, the server will accept connections on the unspecified IPv6 address (::) when IPv6 is available and the unspecified IPv4 address (0.0.0.0) otherwise.
// Dual-stack support for (::)
// Also read HOST if not FreeBSD, as HOST is a system environment variable in FreeBSD
let hostEnv = FBSD ? null : process.env.HOST;
let hostname = args.host || process.env.UPTIME_KUMA_HOST || hostEnv;

if (hostname) {
    log.info("server", "Custom hostname: " + hostname);
}

const port = [ args.port, process.env.UPTIME_KUMA_PORT, process.env.PORT, 3001 ]
    .map(portValue => parseInt(portValue))
    .find(portValue => !isNaN(portValue));

const disableFrameSameOrigin = !!process.env.UPTIME_KUMA_DISABLE_FRAME_SAMEORIGIN || args["disable-frame-sameorigin"] || false;
const cloudflaredToken = args["cloudflared-token"] || process.env.UPTIME_KUMA_CLOUDFLARED_TOKEN || undefined;

// 2FA / notp verification defaults
const twoFAVerifyOptions = {
    "window": 1,
    "time": 30
};

/**
 * Run unit test after the server is ready
 * @type {boolean}
 */
const testMode = !!args["test"] || false;

if (config.demoMode) {
    log.info("server", "==== Demo Mode ====");
}

// Must be after io instantiation
const { sendNotificationList, sendHeartbeatList, sendImportantHeartbeatList, sendInfo, sendProxyList } = require("./client");
const { statusPageSocketHandler } = require("./socket-handlers/status-page-socket-handler");
const databaseSocketHandler = require("./socket-handlers/database-socket-handler");
const TwoFA = require("./2fa");
const StatusPage = require("./model/status_page");
const { cloudflaredSocketHandler, autoStart: cloudflaredAutoStart, stop: cloudflaredStop } = require("./socket-handlers/cloudflared-socket-handler");
const { proxySocketHandler } = require("./socket-handlers/proxy-socket-handler");

app.use(express.json());

// Global Middleware
app.use(function (req, res, next) {
    if (!disableFrameSameOrigin) {
        res.setHeader("X-Frame-Options", "SAMEORIGIN");
    }
    res.removeHeader("X-Powered-By");
    next();
});

/**
 * Use for decode the auth object
 * @type {null}
 */
let jwtSecret = null;

/**
 * Show Setup Page
 * @type {boolean}
 */
let needSetup = false;

(async () => {
    Database.init(args);
    await initDatabase(testMode);

    exports.entryPage = await setting("entryPage");
    await StatusPage.loadDomainMappingList();

    log.info("server", "Adding route");

    // ***************************
    // Normal Router here
    // ***************************

    // Entry Page
    app.get("/", async (request, response) => {
        log.debug("entry", `Request Domain: ${request.hostname}`);

        if (request.hostname in StatusPage.domainMappingList) {
            log.debug("entry", "This is a status page domain");

            let slug = StatusPage.domainMappingList[request.hostname];
            await StatusPage.handleStatusPageResponse(response, server.indexHTML, slug);

        } else if (exports.entryPage && exports.entryPage.startsWith("statusPage-")) {
            response.redirect("/status/" + exports.entryPage.replace("statusPage-", ""));

        } else {
            response.redirect("/dashboard");
        }
    });

    if (isDev) {
        app.post("/test-webhook", async (request, response) => {
            log.debug("test", request.body);
            response.send("OK");
        });
    }

    // Robots.txt
    app.get("/robots.txt", async (_request, response) => {
        let txt = "User-agent: *\nDisallow:";
        if (! await setting("searchEngineIndex")) {
            txt += " /";
        }
        response.setHeader("Content-Type", "text/plain");
        response.send(txt);
    });

    // Basic Auth Router here

    // Prometheus API metrics  /metrics
    // With Basic Auth using the first user's username/password
    app.get("/metrics", basicAuth, prometheusAPIMetrics());

    app.use("/", expressStaticGzip("dist", {
        enableBrotli: true,
    }));

    // ./data/upload
    app.use("/upload", express.static(Database.uploadDir));

    app.get("/.well-known/change-password", async (_, response) => {
        response.redirect("https://github.com/louislam/uptime-kuma/wiki/Reset-Password-via-CLI");
    });

    // API Router
    const apiRouter = require("./routers/api-router");
    app.use(apiRouter);

    // Status Page Router
    const statusPageRouter = require("./routers/status-page-router");
    app.use(statusPageRouter);

    // Universal Route Handler, must be at the end of all express routes.
    app.get("*", async (_request, response) => {
        if (_request.originalUrl.startsWith("/upload/")) {
            response.status(404).send("File not found.");
        } else {
            response.send(server.indexHTML);
        }
    });

    log.info("server", "Adding socket handler");
    io.on("connection", async (socket) => {

        sendInfo(socket);

        if (needSetup) {
            log.info("server", "Redirect to setup page");
            socket.emit("setup");
        }

        // ***************************
        // Public Socket API
        // ***************************

        socket.on("loginByToken", async (token, callback) => {
            log.info("auth", `Login by token. IP=${getClientIp(socket)}`);

            try {
                let decoded = jwt.verify(token, jwtSecret);

                log.info("auth", "Username from JWT: " + decoded.username);

                let user = await R.findOne("user", " username = ? AND active = 1 ", [
                    decoded.username,
                ]);

                if (user) {
                    log.debug("auth", "afterLogin");
                    afterLogin(socket, user);
                    log.debug("auth", "afterLogin ok");

                    log.info("auth", `Successfully logged in user ${decoded.username}. IP=${getClientIp(socket)}`);

                    callback({
                        ok: true,
                    });
                } else {

                    log.info("auth", `Inactive or deleted user ${decoded.username}. IP=${getClientIp(socket)}`);

                    callback({
                        ok: false,
                        msg: "The user is inactive or deleted.",
                    });
                }
            } catch (error) {

                log.error("auth", `Invalid token. IP=${getClientIp(socket)}`);

                callback({
                    ok: false,
                    msg: "Invalid token.",
                });
            }

        });

        socket.on("login", async (data, callback) => {
            log.info("auth", `Login by username + password. IP=${getClientIp(socket)}`);

            // Checking
            if (typeof callback !== "function") {
                return;
            }

            if (!data) {
                return;
            }

            // Login Rate Limit
            if (! await loginRateLimiter.pass(callback)) {
                log.info("auth", `Too many failed requests for user ${data.username}. IP=${getClientIp(socket)}`);
                return;
            }

            let user = await login(data.username, data.password);

            if (user) {
                if (user.twofa_status === 0) {
                    afterLogin(socket, user);

                    log.info("auth", `Successfully logged in user ${data.username}. IP=${getClientIp(socket)}`);

                    callback({
                        ok: true,
                        token: jwt.sign({
                            username: data.username,
                        }, jwtSecret),
                    });
                }

                if (user.twofa_status === 1 && !data.token) {

                    log.info("auth", `2FA token required for user ${data.username}. IP=${getClientIp(socket)}`);

                    callback({
                        tokenRequired: true,
                    });
                }

                if (data.token) {
                    let verify = notp.totp.verify(data.token, user.twofa_secret, twoFAVerifyOptions);

                    if (user.twofa_last_token !== data.token && verify) {
                        afterLogin(socket, user);

                        await R.exec("UPDATE `user` SET twofa_last_token = ? WHERE id = ? ", [
                            data.token,
                            socket.userID,
                        ]);

                        log.info("auth", `Successfully logged in user ${data.username}. IP=${getClientIp(socket)}`);

                        callback({
                            ok: true,
                            token: jwt.sign({
                                username: data.username,
                            }, jwtSecret),
                        });
                    } else {

                        log.warn("auth", `Invalid token provided for user ${data.username}. IP=${getClientIp(socket)}`);

                        callback({
                            ok: false,
                            msg: "Invalid Token!",
                        });
                    }
                }
            } else {

                log.warn("auth", `Incorrect username or password for user ${data.username}. IP=${getClientIp(socket)}`);

                callback({
                    ok: false,
                    msg: "Incorrect username or password.",
                });
            }

        });

        socket.on("logout", async (callback) => {
            // Rate Limit
            if (! await loginRateLimiter.pass(callback)) {
                return;
            }

            socket.leave(socket.userID);
            socket.userID = null;

            if (typeof callback === "function") {
                callback();
            }
        });

        socket.on("prepare2FA", async (currentPassword, callback) => {
            try {
                if (! await twoFaRateLimiter.pass(callback)) {
                    return;
                }

                checkLogin(socket);
                await doubleCheckPassword(socket, currentPassword);

                let user = await R.findOne("user", " id = ? AND active = 1 ", [
                    socket.userID,
                ]);

                if (user.twofa_status === 0) {
                    let newSecret = genSecret();
                    let encodedSecret = base32.encode(newSecret);

                    // Google authenticator doesn't like equal signs
                    // The fix is found at https://github.com/guyht/notp
                    // Related issue: https://github.com/louislam/uptime-kuma/issues/486
                    encodedSecret = encodedSecret.toString().replace(/=/g, "");

                    let uri = `otpauth://totp/Uptime%20Kuma:${user.username}?secret=${encodedSecret}`;

                    await R.exec("UPDATE `user` SET twofa_secret = ? WHERE id = ? ", [
                        newSecret,
                        socket.userID,
                    ]);

                    callback({
                        ok: true,
                        uri: uri,
                    });
                } else {
                    callback({
                        ok: false,
                        msg: "2FA is already enabled.",
                    });
                }
            } catch (error) {
                callback({
                    ok: false,
                    msg: error.message,
                });
            }
        });

        socket.on("save2FA", async (currentPassword, callback) => {
            try {
                if (! await twoFaRateLimiter.pass(callback)) {
                    return;
                }

                checkLogin(socket);
                await doubleCheckPassword(socket, currentPassword);

                await R.exec("UPDATE `user` SET twofa_status = 1 WHERE id = ? ", [
                    socket.userID,
                ]);

                log.info("auth", `Saved 2FA token. IP=${getClientIp(socket)}`);

                callback({
                    ok: true,
                    msg: "2FA Enabled.",
                });
            } catch (error) {

                log.error("auth", `Error changing 2FA token. IP=${getClientIp(socket)}`);

                callback({
                    ok: false,
                    msg: error.message,
                });
            }
        });

        socket.on("disable2FA", async (currentPassword, callback) => {
            try {
                if (! await twoFaRateLimiter.pass(callback)) {
                    return;
                }

                checkLogin(socket);
                await doubleCheckPassword(socket, currentPassword);
                await TwoFA.disable2FA(socket.userID);

                log.info("auth", `Disabled 2FA token. IP=${getClientIp(socket)}`);

                callback({
                    ok: true,
                    msg: "2FA Disabled.",
                });
            } catch (error) {

                log.error("auth", `Error disabling 2FA token. IP=${getClientIp(socket)}`);

                callback({
                    ok: false,
                    msg: error.message,
                });
            }
        });

        socket.on("verifyToken", async (token, currentPassword, callback) => {
            try {
                checkLogin(socket);
                await doubleCheckPassword(socket, currentPassword);

                let user = await R.findOne("user", " id = ? AND active = 1 ", [
                    socket.userID,
                ]);

                let verify = notp.totp.verify(token, user.twofa_secret, twoFAVerifyOptions);

                if (user.twofa_last_token !== token && verify) {
                    callback({
                        ok: true,
                        valid: true,
                    });
                } else {
                    callback({
                        ok: false,
                        msg: "Invalid Token.",
                        valid: false,
                    });
                }

            } catch (error) {
                callback({
                    ok: false,
                    msg: error.message,
                });
            }
        });

        socket.on("twoFAStatus", async (callback) => {
            try {
                checkLogin(socket);

                let user = await R.findOne("user", " id = ? AND active = 1 ", [
                    socket.userID,
                ]);

                if (user.twofa_status === 1) {
                    callback({
                        ok: true,
                        status: true,
                    });
                } else {
                    callback({
                        ok: true,
                        status: false,
                    });
                }
            } catch (error) {
                console.log(error);
                callback({
                    ok: false,
                    msg: error.message,
                });
            }
        });

        socket.on("needSetup", async (callback) => {
            callback(needSetup);
        });

        socket.on("setup", async (username, password, callback) => {
            try {
                if (passwordStrength(password).value === "Too weak") {
                    throw new Error("Password is too weak. It should contain alphabetic and numeric characters. It must be at least 6 characters in length.");
                }

                if ((await R.count("user")) !== 0) {
                    throw new Error("Uptime Kuma has been initialized. If you want to run setup again, please delete the database.");
                }

                let user = R.dispense("user");
                user.username = username;
                user.password = passwordHash.generate(password);
                await R.store(user);

                needSetup = false;

                callback({
                    ok: true,
                    msg: "Added Successfully.",
                });

            } catch (e) {
                callback({
                    ok: false,
                    msg: e.message,
                });
            }
        });

        // ***************************
        // Auth Only API
        // ***************************

        // Add a new monitor
        socket.on("add", async (monitor, callback) => {
            try {
                checkLogin(socket);
                let bean = R.dispense("monitor");

                let notificationIDList = monitor.notificationIDList;
                delete monitor.notificationIDList;

                monitor.accepted_statuscodes_json = JSON.stringify(monitor.accepted_statuscodes);
                delete monitor.accepted_statuscodes;

                bean.import(monitor);
                bean.user_id = socket.userID;
                await R.store(bean);

                await updateMonitorNotification(bean.id, notificationIDList);

                await server.sendMonitorList(socket);
                await startMonitor(socket.userID, bean.id);

                log.info("monitor", `Added Monitor: ${monitor.id} User ID: ${socket.userID}`);

                callback({
                    ok: true,
                    msg: "Added Successfully.",
                    monitorID: bean.id,
                });

            } catch (e) {

                log.error("monitor", `Error adding Monitor: ${monitor.id} User ID: ${socket.userID}`);

                callback({
                    ok: false,
                    msg: e.message,
                });
            }
        });

        // Edit a monitor
        socket.on("editMonitor", async (monitor, callback) => {
            try {
                checkLogin(socket);

                let bean = await R.findOne("monitor", " id = ? ", [ monitor.id ]);

                if (bean.user_id !== socket.userID) {
                    throw new Error("Permission denied.");
                }

                // Reset Prometheus labels
                server.monitorList[monitor.id]?.prometheus()?.remove();

                bean.name = monitor.name;
                bean.type = monitor.type;
                bean.url = monitor.url;
                bean.method = monitor.method;
                bean.body = monitor.body;
                bean.headers = monitor.headers;
                bean.basic_auth_user = monitor.basic_auth_user;
                bean.basic_auth_pass = monitor.basic_auth_pass;
                bean.interval = monitor.interval;
                bean.retryInterval = monitor.retryInterval;
                bean.hostname = monitor.hostname;
                bean.maxretries = monitor.maxretries;
                bean.port = monitor.port;
                bean.keyword = monitor.keyword;
                bean.ignoreTls = monitor.ignoreTls;
                bean.expiryNotification = monitor.expiryNotification;
                bean.upsideDown = monitor.upsideDown;
                bean.maxredirects = monitor.maxredirects;
                bean.accepted_statuscodes_json = JSON.stringify(monitor.accepted_statuscodes);
                bean.dns_resolve_type = monitor.dns_resolve_type;
                bean.dns_resolve_server = monitor.dns_resolve_server;
                bean.pushToken = monitor.pushToken;
                bean.proxyId = Number.isInteger(monitor.proxyId) ? monitor.proxyId : null;
                bean.mqttUsername = monitor.mqttUsername;
                bean.mqttPassword = monitor.mqttPassword;
                bean.mqttTopic = monitor.mqttTopic;
                bean.mqttSuccessMessage = monitor.mqttSuccessMessage;
<<<<<<< HEAD
                bean.authMethod = monitor.authMethod;
                bean.authWorkstation = monitor.authWorkstation;
                bean.authDomain = monitor.authDomain;
=======
                bean.databaseConnectionString = monitor.databaseConnectionString;
                bean.databaseQuery = monitor.databaseQuery;
>>>>>>> dc230224

                await R.store(bean);

                await updateMonitorNotification(bean.id, monitor.notificationIDList);

                if (bean.active) {
                    await restartMonitor(socket.userID, bean.id);
                }

                await server.sendMonitorList(socket);

                callback({
                    ok: true,
                    msg: "Saved.",
                    monitorID: bean.id,
                });

            } catch (e) {
                log.error("monitor", e);
                callback({
                    ok: false,
                    msg: e.message,
                });
            }
        });

        socket.on("getMonitorList", async (callback) => {
            try {
                checkLogin(socket);
                await server.sendMonitorList(socket);
                callback({
                    ok: true,
                });
            } catch (e) {
                log.error("monitor", e);
                callback({
                    ok: false,
                    msg: e.message,
                });
            }
        });

        socket.on("getMonitor", async (monitorID, callback) => {
            try {
                checkLogin(socket);

                log.info("monitor", `Get Monitor: ${monitorID} User ID: ${socket.userID}`);

                let bean = await R.findOne("monitor", " id = ? AND user_id = ? ", [
                    monitorID,
                    socket.userID,
                ]);

                callback({
                    ok: true,
                    monitor: await bean.toJSON(),
                });

            } catch (e) {
                callback({
                    ok: false,
                    msg: e.message,
                });
            }
        });

        socket.on("getMonitorBeats", async (monitorID, period, callback) => {
            try {
                checkLogin(socket);

                log.info("monitor", `Get Monitor Beats: ${monitorID} User ID: ${socket.userID}`);

                if (period == null) {
                    throw new Error("Invalid period.");
                }

                let list = await R.getAll(`
                    SELECT * FROM heartbeat
                    WHERE monitor_id = ? AND
                    time > DATETIME('now', '-' || ? || ' hours')
                    ORDER BY time ASC
                `, [
                    monitorID,
                    period,
                ]);

                callback({
                    ok: true,
                    data: list,
                });
            } catch (e) {
                callback({
                    ok: false,
                    msg: e.message,
                });
            }
        });

        // Start or Resume the monitor
        socket.on("resumeMonitor", async (monitorID, callback) => {
            try {
                checkLogin(socket);
                await startMonitor(socket.userID, monitorID);
                await server.sendMonitorList(socket);

                callback({
                    ok: true,
                    msg: "Resumed Successfully.",
                });

            } catch (e) {
                callback({
                    ok: false,
                    msg: e.message,
                });
            }
        });

        socket.on("pauseMonitor", async (monitorID, callback) => {
            try {
                checkLogin(socket);
                await pauseMonitor(socket.userID, monitorID);
                await server.sendMonitorList(socket);

                callback({
                    ok: true,
                    msg: "Paused Successfully.",
                });

            } catch (e) {
                callback({
                    ok: false,
                    msg: e.message,
                });
            }
        });

        socket.on("deleteMonitor", async (monitorID, callback) => {
            try {
                checkLogin(socket);

                log.info("manage", `Delete Monitor: ${monitorID} User ID: ${socket.userID}`);

                if (monitorID in server.monitorList) {
                    server.monitorList[monitorID].stop();
                    delete server.monitorList[monitorID];
                }

                await R.exec("DELETE FROM monitor WHERE id = ? AND user_id = ? ", [
                    monitorID,
                    socket.userID,
                ]);

                callback({
                    ok: true,
                    msg: "Deleted Successfully.",
                });

                await server.sendMonitorList(socket);
                // Clear heartbeat list on client
                await sendImportantHeartbeatList(socket, monitorID, true, true);

            } catch (e) {
                callback({
                    ok: false,
                    msg: e.message,
                });
            }
        });

        socket.on("getTags", async (callback) => {
            try {
                checkLogin(socket);

                const list = await R.findAll("tag");

                callback({
                    ok: true,
                    tags: list.map(bean => bean.toJSON()),
                });

            } catch (e) {
                callback({
                    ok: false,
                    msg: e.message,
                });
            }
        });

        socket.on("addTag", async (tag, callback) => {
            try {
                checkLogin(socket);

                let bean = R.dispense("tag");
                bean.name = tag.name;
                bean.color = tag.color;
                await R.store(bean);

                callback({
                    ok: true,
                    tag: await bean.toJSON(),
                });

            } catch (e) {
                callback({
                    ok: false,
                    msg: e.message,
                });
            }
        });

        socket.on("editTag", async (tag, callback) => {
            try {
                checkLogin(socket);

                let bean = await R.findOne("monitor", " id = ? ", [ tag.id ]);
                bean.name = tag.name;
                bean.color = tag.color;
                await R.store(bean);

                callback({
                    ok: true,
                    tag: await bean.toJSON(),
                });

            } catch (e) {
                callback({
                    ok: false,
                    msg: e.message,
                });
            }
        });

        socket.on("deleteTag", async (tagID, callback) => {
            try {
                checkLogin(socket);

                await R.exec("DELETE FROM tag WHERE id = ? ", [ tagID ]);

                callback({
                    ok: true,
                    msg: "Deleted Successfully.",
                });

            } catch (e) {
                callback({
                    ok: false,
                    msg: e.message,
                });
            }
        });

        socket.on("addMonitorTag", async (tagID, monitorID, value, callback) => {
            try {
                checkLogin(socket);

                await R.exec("INSERT INTO monitor_tag (tag_id, monitor_id, value) VALUES (?, ?, ?)", [
                    tagID,
                    monitorID,
                    value,
                ]);

                callback({
                    ok: true,
                    msg: "Added Successfully.",
                });

            } catch (e) {
                callback({
                    ok: false,
                    msg: e.message,
                });
            }
        });

        socket.on("editMonitorTag", async (tagID, monitorID, value, callback) => {
            try {
                checkLogin(socket);

                await R.exec("UPDATE monitor_tag SET value = ? WHERE tag_id = ? AND monitor_id = ?", [
                    value,
                    tagID,
                    monitorID,
                ]);

                callback({
                    ok: true,
                    msg: "Edited Successfully.",
                });

            } catch (e) {
                callback({
                    ok: false,
                    msg: e.message,
                });
            }
        });

        socket.on("deleteMonitorTag", async (tagID, monitorID, value, callback) => {
            try {
                checkLogin(socket);

                await R.exec("DELETE FROM monitor_tag WHERE tag_id = ? AND monitor_id = ? AND value = ?", [
                    tagID,
                    monitorID,
                    value,
                ]);

                // Cleanup unused Tags
                await R.exec("delete from tag where ( select count(*) from monitor_tag mt where tag.id = mt.tag_id ) = 0");

                callback({
                    ok: true,
                    msg: "Deleted Successfully.",
                });

            } catch (e) {
                callback({
                    ok: false,
                    msg: e.message,
                });
            }
        });

        socket.on("changePassword", async (password, callback) => {
            try {
                checkLogin(socket);

                if (! password.newPassword) {
                    throw new Error("Invalid new password");
                }

                if (passwordStrength(password.newPassword).value === "Too weak") {
                    throw new Error("Password is too weak. It should contain alphabetic and numeric characters. It must be at least 6 characters in length.");
                }

                let user = await doubleCheckPassword(socket, password.currentPassword);
                await user.resetPassword(password.newPassword);

                callback({
                    ok: true,
                    msg: "Password has been updated successfully.",
                });

            } catch (e) {
                callback({
                    ok: false,
                    msg: e.message,
                });
            }
        });

        socket.on("getSettings", async (callback) => {
            try {
                checkLogin(socket);

                callback({
                    ok: true,
                    data: await getSettings("general"),
                });

            } catch (e) {
                callback({
                    ok: false,
                    msg: e.message,
                });
            }
        });

        socket.on("setSettings", async (data, currentPassword, callback) => {
            try {
                checkLogin(socket);

                // If currently is disabled auth, don't need to check
                // Disabled Auth + Want to Disable Auth => No Check
                // Disabled Auth + Want to Enable Auth => No Check
                // Enabled Auth + Want to Disable Auth => Check!!
                // Enabled Auth + Want to Enable Auth => No Check
                const currentDisabledAuth = await setting("disableAuth");
                if (!currentDisabledAuth && data.disableAuth) {
                    await doubleCheckPassword(socket, currentPassword);
                }

                await setSettings("general", data);
                exports.entryPage = data.entryPage;

                callback({
                    ok: true,
                    msg: "Saved"
                });

                sendInfo(socket);

            } catch (e) {
                callback({
                    ok: false,
                    msg: e.message,
                });
            }
        });

        // Add or Edit
        socket.on("addNotification", async (notification, notificationID, callback) => {
            try {
                checkLogin(socket);

                let notificationBean = await Notification.save(notification, notificationID, socket.userID);
                await sendNotificationList(socket);

                callback({
                    ok: true,
                    msg: "Saved",
                    id: notificationBean.id,
                });

            } catch (e) {
                callback({
                    ok: false,
                    msg: e.message,
                });
            }
        });

        socket.on("deleteNotification", async (notificationID, callback) => {
            try {
                checkLogin(socket);

                await Notification.delete(notificationID, socket.userID);
                await sendNotificationList(socket);

                callback({
                    ok: true,
                    msg: "Deleted",
                });

            } catch (e) {
                callback({
                    ok: false,
                    msg: e.message,
                });
            }
        });

        socket.on("testNotification", async (notification, callback) => {
            try {
                checkLogin(socket);

                let msg = await Notification.send(notification, notification.name + " Testing");

                callback({
                    ok: true,
                    msg,
                });

            } catch (e) {
                console.error(e);

                callback({
                    ok: false,
                    msg: e.message,
                });
            }
        });

        socket.on("checkApprise", async (callback) => {
            try {
                checkLogin(socket);
                callback(Notification.checkApprise());
            } catch (e) {
                callback(false);
            }
        });

        socket.on("uploadBackup", async (uploadedJSON, importHandle, callback) => {
            try {
                checkLogin(socket);

                let backupData = JSON.parse(uploadedJSON);

                log.info("manage", `Importing Backup, User ID: ${socket.userID}, Version: ${backupData.version}`);

                let notificationListData = backupData.notificationList;
                let proxyListData = backupData.proxyList;
                let monitorListData = backupData.monitorList;

                let version17x = compareVersions.compare(backupData.version, "1.7.0", ">=");

                // If the import option is "overwrite" it'll clear most of the tables, except "settings" and "user"
                if (importHandle === "overwrite") {
                    // Stops every monitor first, so it doesn't execute any heartbeat while importing
                    for (let id in server.monitorList) {
                        let monitor = server.monitorList[id];
                        await monitor.stop();
                    }
                    await R.exec("DELETE FROM heartbeat");
                    await R.exec("DELETE FROM monitor_notification");
                    await R.exec("DELETE FROM monitor_tls_info");
                    await R.exec("DELETE FROM notification");
                    await R.exec("DELETE FROM monitor_tag");
                    await R.exec("DELETE FROM tag");
                    await R.exec("DELETE FROM monitor");
                    await R.exec("DELETE FROM proxy");
                }

                // Only starts importing if the backup file contains at least one notification
                if (notificationListData.length >= 1) {
                    // Get every existing notification name and puts them in one simple string
                    let notificationNameList = await R.getAll("SELECT name FROM notification");
                    let notificationNameListString = JSON.stringify(notificationNameList);

                    for (let i = 0; i < notificationListData.length; i++) {
                        // Only starts importing the notification if the import option is "overwrite", "keep" or "skip" but the notification doesn't exists
                        if ((importHandle === "skip" && notificationNameListString.includes(notificationListData[i].name) === false) || importHandle === "keep" || importHandle === "overwrite") {

                            let notification = JSON.parse(notificationListData[i].config);
                            await Notification.save(notification, null, socket.userID);

                        }
                    }
                }

                // Only starts importing if the backup file contains at least one proxy
                if (proxyListData && proxyListData.length >= 1) {
                    const proxies = await R.findAll("proxy");

                    // Loop over proxy list and save proxies
                    for (const proxy of proxyListData) {
                        const exists = proxies.find(item => item.id === proxy.id);

                        // Do not process when proxy already exists in import handle is skip and keep
                        if ([ "skip", "keep" ].includes(importHandle) && !exists) {
                            return;
                        }

                        // Save proxy as new entry if exists update exists one
                        await Proxy.save(proxy, exists ? proxy.id : undefined, proxy.userId);
                    }
                }

                // Only starts importing if the backup file contains at least one monitor
                if (monitorListData.length >= 1) {
                    // Get every existing monitor name and puts them in one simple string
                    let monitorNameList = await R.getAll("SELECT name FROM monitor");
                    let monitorNameListString = JSON.stringify(monitorNameList);

                    for (let i = 0; i < monitorListData.length; i++) {
                        // Only starts importing the monitor if the import option is "overwrite", "keep" or "skip" but the notification doesn't exists
                        if ((importHandle === "skip" && monitorNameListString.includes(monitorListData[i].name) === false) || importHandle === "keep" || importHandle === "overwrite") {

                            // Define in here every new variable for monitors which where implemented after the first version of the Import/Export function (1.6.0)
                            // --- Start ---

                            // Define default values
                            let retryInterval = 0;

                            /*
                            Only replace the default value with the backup file data for the specific version, where it appears the first time
                            More information about that where "let version" will be defined
                            */
                            if (version17x) {
                                retryInterval = monitorListData[i].retryInterval;
                            }

                            // --- End ---

                            let monitor = {
                                // Define the new variable from earlier here
                                name: monitorListData[i].name,
                                type: monitorListData[i].type,
                                url: monitorListData[i].url,
                                method: monitorListData[i].method || "GET",
                                body: monitorListData[i].body,
                                headers: monitorListData[i].headers,
                                authMethod: monitorListData[i].authMethod,
                                basic_auth_user: monitorListData[i].basic_auth_user,
                                basic_auth_pass: monitorListData[i].basic_auth_pass,
                                authWorkstation: monitorListData[i].authWorkstation,
                                authDomain: monitorListData[i].authDomain,
                                interval: monitorListData[i].interval,
                                retryInterval: retryInterval,
                                hostname: monitorListData[i].hostname,
                                maxretries: monitorListData[i].maxretries,
                                port: monitorListData[i].port,
                                keyword: monitorListData[i].keyword,
                                ignoreTls: monitorListData[i].ignoreTls,
                                upsideDown: monitorListData[i].upsideDown,
                                maxredirects: monitorListData[i].maxredirects,
                                accepted_statuscodes: monitorListData[i].accepted_statuscodes,
                                dns_resolve_type: monitorListData[i].dns_resolve_type,
                                dns_resolve_server: monitorListData[i].dns_resolve_server,
                                notificationIDList: {},
                                proxy_id: monitorListData[i].proxy_id || null,
                            };

                            if (monitorListData[i].pushToken) {
                                monitor.pushToken = monitorListData[i].pushToken;
                            }

                            let bean = R.dispense("monitor");

                            let notificationIDList = monitor.notificationIDList;
                            delete monitor.notificationIDList;

                            monitor.accepted_statuscodes_json = JSON.stringify(monitor.accepted_statuscodes);
                            delete monitor.accepted_statuscodes;

                            bean.import(monitor);
                            bean.user_id = socket.userID;
                            await R.store(bean);

                            // Only for backup files with the version 1.7.0 or higher, since there was the tag feature implemented
                            if (version17x) {
                                // Only import if the specific monitor has tags assigned
                                for (const oldTag of monitorListData[i].tags) {

                                    // Check if tag already exists and get data ->
                                    let tag = await R.findOne("tag", " name = ?", [
                                        oldTag.name,
                                    ]);

                                    let tagId;
                                    if (! tag) {
                                        // -> If it doesn't exist, create new tag from backup file
                                        let beanTag = R.dispense("tag");
                                        beanTag.name = oldTag.name;
                                        beanTag.color = oldTag.color;
                                        await R.store(beanTag);

                                        tagId = beanTag.id;
                                    } else {
                                        // -> If it already exist, set tagId to value from database
                                        tagId = tag.id;
                                    }

                                    // Assign the new created tag to the monitor
                                    await R.exec("INSERT INTO monitor_tag (tag_id, monitor_id, value) VALUES (?, ?, ?)", [
                                        tagId,
                                        bean.id,
                                        oldTag.value,
                                    ]);

                                }
                            }

                            await updateMonitorNotification(bean.id, notificationIDList);

                            // If monitor was active start it immediately, otherwise pause it
                            if (monitorListData[i].active === 1) {
                                await startMonitor(socket.userID, bean.id);
                            } else {
                                await pauseMonitor(socket.userID, bean.id);
                            }

                        }
                    }

                    await sendNotificationList(socket);
                    await server.sendMonitorList(socket);
                }

                callback({
                    ok: true,
                    msg: "Backup successfully restored.",
                });

            } catch (e) {
                callback({
                    ok: false,
                    msg: e.message,
                });
            }
        });

        socket.on("clearEvents", async (monitorID, callback) => {
            try {
                checkLogin(socket);

                log.info("manage", `Clear Events Monitor: ${monitorID} User ID: ${socket.userID}`);

                await R.exec("UPDATE heartbeat SET msg = ?, important = ? WHERE monitor_id = ? ", [
                    "",
                    "0",
                    monitorID,
                ]);

                await sendImportantHeartbeatList(socket, monitorID, true, true);

                callback({
                    ok: true,
                });

            } catch (e) {
                callback({
                    ok: false,
                    msg: e.message,
                });
            }
        });

        socket.on("clearHeartbeats", async (monitorID, callback) => {
            try {
                checkLogin(socket);

                log.info("manage", `Clear Heartbeats Monitor: ${monitorID} User ID: ${socket.userID}`);

                await R.exec("DELETE FROM heartbeat WHERE monitor_id = ?", [
                    monitorID
                ]);

                await sendHeartbeatList(socket, monitorID, true, true);

                callback({
                    ok: true,
                });

            } catch (e) {
                callback({
                    ok: false,
                    msg: e.message,
                });
            }
        });

        socket.on("clearStatistics", async (callback) => {
            try {
                checkLogin(socket);

                log.info("manage", `Clear Statistics User ID: ${socket.userID}`);

                await R.exec("DELETE FROM heartbeat");

                callback({
                    ok: true,
                });

            } catch (e) {
                callback({
                    ok: false,
                    msg: e.message,
                });
            }
        });

        // Status Page Socket Handler for admin only
        statusPageSocketHandler(socket);
        cloudflaredSocketHandler(socket);
        databaseSocketHandler(socket);
        proxySocketHandler(socket);

        log.debug("server", "added all socket handlers");

        // ***************************
        // Better do anything after added all socket handlers here
        // ***************************

        log.debug("auth", "check auto login");
        if (await setting("disableAuth")) {
            log.info("auth", "Disabled Auth: auto login to admin");
            afterLogin(socket, await R.findOne("user"));
            socket.emit("autoLogin");
        } else {
            log.debug("auth", "need auth");
        }

    });

    log.info("server", "Init the server");

    server.httpServer.once("error", async (err) => {
        console.error("Cannot listen: " + err.message);
        await shutdownFunction();
    });

    server.httpServer.listen(port, hostname, () => {
        if (hostname) {
            log.info("server", `Listening on ${hostname}:${port}`);
        } else {
            log.info("server", `Listening on ${port}`);
        }
        startMonitors();
        checkVersion.startInterval();

        if (testMode) {
            startUnitTest();
        }
    });

    initBackgroundJobs(args);

    // Start cloudflared at the end if configured
    await cloudflaredAutoStart(cloudflaredToken);

})();

/**
 * Update notifications for a given monitor
 * @param {number} monitorID ID of monitor to update
 * @param {number[]} notificationIDList List of new notification
 * providers to add
 * @returns {Promise<void>}
 */
async function updateMonitorNotification(monitorID, notificationIDList) {
    await R.exec("DELETE FROM monitor_notification WHERE monitor_id = ? ", [
        monitorID,
    ]);

    for (let notificationID in notificationIDList) {
        if (notificationIDList[notificationID]) {
            let relation = R.dispense("monitor_notification");
            relation.monitor_id = monitorID;
            relation.notification_id = notificationID;
            await R.store(relation);
        }
    }
}

/**
 * Check if a given user owns a specific monitor
 * @param {number} userID
 * @param {number} monitorID
 * @returns {Promise<void>}
 * @throws {Error} The specified user does not own the monitor
 */
async function checkOwner(userID, monitorID) {
    let row = await R.getRow("SELECT id FROM monitor WHERE id = ? AND user_id = ? ", [
        monitorID,
        userID,
    ]);

    if (! row) {
        throw new Error("You do not own this monitor.");
    }
}

/**
 * Function called after user login
 * This function is used to send the heartbeat list of a monitor.
 * @param {Socket} socket Socket.io instance
 * @param {Object} user User object
 * @returns {Promise<void>}
 */
async function afterLogin(socket, user) {
    socket.userID = user.id;
    socket.join(user.id);

    let monitorList = await server.sendMonitorList(socket);
    sendNotificationList(socket);
    sendProxyList(socket);

    await sleep(500);

    await StatusPage.sendStatusPageList(io, socket);

    for (let monitorID in monitorList) {
        await sendHeartbeatList(socket, monitorID);
    }

    for (let monitorID in monitorList) {
        await sendImportantHeartbeatList(socket, monitorID);
    }

    for (let monitorID in monitorList) {
        await Monitor.sendStats(io, monitorID, user.id);
    }
}

/**
 * Initialize the database
 * @param {boolean} [testMode=false] Should the connection be
 * started in test mode?
 * @returns {Promise<void>}
 */
async function initDatabase(testMode = false) {
    if (! fs.existsSync(Database.path)) {
        log.info("server", "Copying Database");
        fs.copyFileSync(Database.templatePath, Database.path);
    }

    log.info("server", "Connecting to the Database");
    await Database.connect(testMode);
    log.info("server", "Connected");

    // Patch the database
    await Database.patch();

    let jwtSecretBean = await R.findOne("setting", " `key` = ? ", [
        "jwtSecret",
    ]);

    if (! jwtSecretBean) {
        log.info("server", "JWT secret is not found, generate one.");
        jwtSecretBean = await initJWTSecret();
        log.info("server", "Stored JWT secret into database");
    } else {
        log.info("server", "Load JWT secret from database.");
    }

    // If there is no record in user table, it is a new Uptime Kuma instance, need to setup
    if ((await R.count("user")) === 0) {
        log.info("server", "No user, need setup");
        needSetup = true;
    }

    jwtSecret = jwtSecretBean.value;
}

/**
 * Start the specified monitor
 * @param {number} userID ID of user who owns monitor
 * @param {number} monitorID ID of monitor to start
 * @returns {Promise<void>}
 */
async function startMonitor(userID, monitorID) {
    await checkOwner(userID, monitorID);

    log.info("manage", `Resume Monitor: ${monitorID} User ID: ${userID}`);

    await R.exec("UPDATE monitor SET active = 1 WHERE id = ? AND user_id = ? ", [
        monitorID,
        userID,
    ]);

    let monitor = await R.findOne("monitor", " id = ? ", [
        monitorID,
    ]);

    if (monitor.id in server.monitorList) {
        server.monitorList[monitor.id].stop();
    }

    server.monitorList[monitor.id] = monitor;
    monitor.start(io);
}

/**
 * Restart a given monitor
 * @param {number} userID ID of user who owns monitor
 * @param {number} monitorID ID of monitor to start
 * @returns {Promise<void>}
 */
async function restartMonitor(userID, monitorID) {
    return await startMonitor(userID, monitorID);
}

/**
 * Pause a given monitor
 * @param {number} userID ID of user who owns monitor
 * @param {number} monitorID ID of monitor to start
 * @returns {Promise<void>}
 */
async function pauseMonitor(userID, monitorID) {
    await checkOwner(userID, monitorID);

    log.info("manage", `Pause Monitor: ${monitorID} User ID: ${userID}`);

    await R.exec("UPDATE monitor SET active = 0 WHERE id = ? AND user_id = ? ", [
        monitorID,
        userID,
    ]);

    if (monitorID in server.monitorList) {
        server.monitorList[monitorID].stop();
    }
}

/** Resume active monitors */
async function startMonitors() {
    let list = await R.find("monitor", " active = 1 ");

    for (let monitor of list) {
        server.monitorList[monitor.id] = monitor;
    }

    for (let monitor of list) {
        monitor.start(io);
        // Give some delays, so all monitors won't make request at the same moment when just start the server.
        await sleep(getRandomInt(300, 1000));
    }
}

/**
 * Shutdown the application
 * Stops all monitors and closes the database connection.
 * @param {string} signal The signal that triggered this function to be called.
 * @returns {Promise<void>}
 */
async function shutdownFunction(signal) {
    log.info("server", "Shutdown requested");
    log.info("server", "Called signal: " + signal);

    log.info("server", "Stopping all monitors");
    for (let id in server.monitorList) {
        let monitor = server.monitorList[id];
        monitor.stop();
    }
    await sleep(2000);
    await Database.close();

    stopBackgroundJobs();
    await cloudflaredStop();
}

function getClientIp(socket) {
    return socket.client.conn.remoteAddress.replace(/^.*:/, "");
}

/** Final function called before application exits */
function finalFunction() {
    log.info("server", "Graceful shutdown successful!");
}

gracefulShutdown(server.httpServer, {
    signals: "SIGINT SIGTERM",
    timeout: 30000,                   // timeout: 30 secs
    development: false,               // not in dev mode
    forceExit: true,                  // triggers process.exit() at the end of shutdown process
    onShutdown: shutdownFunction,     // shutdown function (async) - e.g. for cleanup DB, ...
    finally: finalFunction,            // finally function (sync) - e.g. for logging
});

// Catch unexpected errors here
process.addListener("unhandledRejection", (error, promise) => {
    console.trace(error);
    UptimeKumaServer.errorLog(error, false);
    console.error("If you keep encountering errors, please report to https://github.com/louislam/uptime-kuma/issues");
});<|MERGE_RESOLUTION|>--- conflicted
+++ resolved
@@ -669,14 +669,11 @@
                 bean.mqttPassword = monitor.mqttPassword;
                 bean.mqttTopic = monitor.mqttTopic;
                 bean.mqttSuccessMessage = monitor.mqttSuccessMessage;
-<<<<<<< HEAD
+                bean.databaseConnectionString = monitor.databaseConnectionString;
+                bean.databaseQuery = monitor.databaseQuery;
                 bean.authMethod = monitor.authMethod;
                 bean.authWorkstation = monitor.authWorkstation;
                 bean.authDomain = monitor.authDomain;
-=======
-                bean.databaseConnectionString = monitor.databaseConnectionString;
-                bean.databaseQuery = monitor.databaseQuery;
->>>>>>> dc230224
 
                 await R.store(bean);
 
