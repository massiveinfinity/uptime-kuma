const fs = require("fs");
const { R } = require("redbean-node");
const { setSetting, setting } = require("./util-server");
const { log, sleep } = require("../src/util");
const knex = require("knex");
const path = require("path");
<<<<<<< HEAD
const { EmbeddedMariaDB } = require("./embedded-mariadb");
const mysql = require("mysql2/promise");
=======
>>>>>>> de838636

/**
 * Database & App Data Folder
 */
class Database {

    static templatePath = "./db/kuma.db";

    /**
     * Data Dir (Default: ./data)
     */
    static dataDir;

    /**
     * User Upload Dir (Default: ./data/upload)
     */
    static uploadDir;

    static screenshotDir;

    static sqlitePath;

    static dockerTLSDir;

    /**
     * @type {boolean}
     */
    static patched = false;

    /**
     * SQLite only
     * Add patch filename in key
     * Values:
     *      true: Add it regardless of order
     *      false: Do nothing
     *      { parents: []}: Need parents before add it
     *  @deprecated
     */
    static patchList = {
        "patch-setting-value-type.sql": true,
        "patch-improve-performance.sql": true,
        "patch-2fa.sql": true,
        "patch-add-retry-interval-monitor.sql": true,
        "patch-incident-table.sql": true,
        "patch-group-table.sql": true,
        "patch-monitor-push_token.sql": true,
        "patch-http-monitor-method-body-and-headers.sql": true,
        "patch-2fa-invalidate-used-token.sql": true,
        "patch-notification_sent_history.sql": true,
        "patch-monitor-basic-auth.sql": true,
        "patch-add-docker-columns.sql": true,
        "patch-status-page.sql": true,
        "patch-proxy.sql": true,
        "patch-monitor-expiry-notification.sql": true,
        "patch-status-page-footer-css.sql": true,
        "patch-added-mqtt-monitor.sql": true,
        "patch-add-clickable-status-page-link.sql": true,
        "patch-add-sqlserver-monitor.sql": true,
        "patch-add-other-auth.sql": { parents: [ "patch-monitor-basic-auth.sql" ] },
        "patch-grpc-monitor.sql": true,
        "patch-add-radius-monitor.sql": true,
        "patch-monitor-add-resend-interval.sql": true,
        "patch-ping-packet-size.sql": true,
        "patch-maintenance-table2.sql": true,
        "patch-add-gamedig-monitor.sql": true,
        "patch-add-google-analytics-status-page-tag.sql": true,
        "patch-http-body-encoding.sql": true,
        "patch-add-description-monitor.sql": true,
        "patch-api-key-table.sql": true,
        "patch-monitor-tls.sql": true,
        "patch-maintenance-cron.sql": true,
        "patch-add-parent-monitor.sql": true,   // The last file so far converted to a knex migration file
        "patch-add-invert-keyword.sql": true,
        "patch-added-json-query.sql": true,
        "patch-added-kafka-producer.sql": true,
        "patch-add-certificate-expiry-status-page.sql": true,
        "patch-monitor-oauth-cc.sql": true,
        "patch-add-timeout-monitor.sql": true,
        "patch-add-gamedig-given-port.sql": true,
    };

    /**
     * The final version should be 10 after merged tag feature
     * @deprecated Use patchList for any new feature
     */
    static latestVersion = 10;

    static noReject = true;

    static dbConfig = {};

    static knexMigrationsPath = "./db/knex_migrations";

    /**
     * Initialize the data directory
     * @param {Object} args Arguments to initialize DB with
     */
    static initDataDir(args) {
        // Data Directory (must be end with "/")
        Database.dataDir = process.env.DATA_DIR || args["data-dir"] || "./data/";

<<<<<<< HEAD
        Database.sqlitePath = Database.dataDir + "kuma.db";
=======
        Database.path = path.join(Database.dataDir, "kuma.db");
>>>>>>> de838636
        if (! fs.existsSync(Database.dataDir)) {
            fs.mkdirSync(Database.dataDir, { recursive: true });
        }

        Database.uploadDir = path.join(Database.dataDir, "upload/");

        if (! fs.existsSync(Database.uploadDir)) {
            fs.mkdirSync(Database.uploadDir, { recursive: true });
        }

        // Create screenshot dir
        Database.screenshotDir = path.join(Database.dataDir, "screenshots/");
        if (! fs.existsSync(Database.screenshotDir)) {
            fs.mkdirSync(Database.screenshotDir, { recursive: true });
        }

        Database.dockerTLSDir = path.join(Database.dataDir, "docker-tls/");
        if (! fs.existsSync(Database.dockerTLSDir)) {
            fs.mkdirSync(Database.dockerTLSDir, { recursive: true });
        }

        log.info("db", `Data Dir: ${Database.dataDir}`);
    }

    static readDBConfig() {
        let dbConfig;

        let dbConfigString = fs.readFileSync(path.join(Database.dataDir, "db-config.json")).toString("utf-8");
        dbConfig = JSON.parse(dbConfigString);

        if (typeof dbConfig !== "object") {
            throw new Error("Invalid db-config.json, it must be an object");
        }

        if (typeof dbConfig.type !== "string") {
            throw new Error("Invalid db-config.json, type must be a string");
        }
        return dbConfig;
    }

    static writeDBConfig(dbConfig) {
        fs.writeFileSync(path.join(Database.dataDir, "db-config.json"), JSON.stringify(dbConfig, null, 4));
    }

    /**
     * Connect to the database
     * @param {boolean} [testMode=false] Should the connection be
     * started in test mode?
     * @param {boolean} [autoloadModels=true] Should models be
     * automatically loaded?
     * @param {boolean} [noLog=false] Should logs not be output?
     * @returns {Promise<void>}
     */
    static async connect(testMode = false, autoloadModels = true, noLog = false) {
        const acquireConnectionTimeout = 120 * 1000;
        let dbConfig;
        try {
            dbConfig = this.readDBConfig();
            Database.dbConfig = dbConfig;
        } catch (err) {
            log.warn("db", err.message);
            dbConfig = {
                type: "sqlite",
            };
        }

        let config = {};

        log.info("db", `Database Type: ${dbConfig.type}`);

        if (dbConfig.type === "sqlite") {

            if (! fs.existsSync(Database.sqlitePath)) {
                log.info("server", "Copying Database");
                fs.copyFileSync(Database.templatePath, Database.sqlitePath);
            }

            const Dialect = require("knex/lib/dialects/sqlite3/index.js");
            Dialect.prototype._driver = () => require("@louislam/sqlite3");

            config = {
                client: Dialect,
                connection: {
                    filename: Database.sqlitePath,
                    acquireConnectionTimeout: acquireConnectionTimeout,
                },
                useNullAsDefault: true,
                pool: {
                    min: 1,
                    max: 1,
                    idleTimeoutMillis: 120 * 1000,
                    propagateCreateError: false,
                    acquireTimeoutMillis: acquireConnectionTimeout,
                }
            };
        } else if (dbConfig.type === "mariadb") {
            if (!/^\w+$/.test(dbConfig.dbName)) {
                throw Error("Invalid database name. A database name can only consist of letters, numbers and underscores");
            }

            const connection = await mysql.createConnection({
                host: dbConfig.hostname,
                port: dbConfig.port,
                user: dbConfig.username,
                password: dbConfig.password,
            });

            await connection.execute("CREATE DATABASE IF NOT EXISTS " + dbConfig.dbName + " CHARACTER SET utf8mb4");
            connection.end();

            config = {
                client: "mysql2",
                connection: {
                    host: dbConfig.hostname,
                    port: dbConfig.port,
                    user: dbConfig.username,
                    password: dbConfig.password,
                    database: dbConfig.dbName,
                }
            };
        } else if (dbConfig.type === "embedded-mariadb") {
            let embeddedMariaDB = EmbeddedMariaDB.getInstance();
            await embeddedMariaDB.start();
            log.info("mariadb", "Embedded MariaDB started");
            config = {
                client: "mysql2",
                connection: {
                    socketPath: embeddedMariaDB.socketPath,
                    user: "node",
                    database: "kuma",
                }
            };
        } else {
            throw new Error("Unknown Database type: " + dbConfig.type);
        }

        // Set to utf8mb4 for MariaDB
        if (dbConfig.type.endsWith("mariadb")) {
            config.pool = {
                afterCreate(conn, done) {
                    conn.query("SET CHARACTER SET utf8mb4;", (err) => done(err, conn));
                },
            };
        }

        const knexInstance = knex(config);

        R.setup(knexInstance);

        if (process.env.SQL_LOG === "1") {
            R.debug(true);
        }

        // Auto map the model to a bean object
        R.freeze(true);

        if (autoloadModels) {
            await R.autoloadModels("./server/model");
        }

        if (dbConfig.type === "sqlite") {
            await this.initSQLite(testMode, noLog);
        } else if (dbConfig.type.endsWith("mariadb")) {
            await this.initMariaDB();
        }
    }

    static async initSQLite(testMode, noLog) {
        await R.exec("PRAGMA foreign_keys = ON");
        if (testMode) {
            // Change to MEMORY
            await R.exec("PRAGMA journal_mode = MEMORY");
        } else {
            // Change to WAL
            await R.exec("PRAGMA journal_mode = WAL");
        }
        await R.exec("PRAGMA cache_size = -12000");
        await R.exec("PRAGMA auto_vacuum = INCREMENTAL");

        // This ensures that an operating system crash or power failure will not corrupt the database.
        // FULL synchronous is very safe, but it is also slower.
        // Read more: https://sqlite.org/pragma.html#pragma_synchronous
        await R.exec("PRAGMA synchronous = NORMAL");

        if (!noLog) {
            log.info("db", "SQLite config:");
            log.info("db", await R.getAll("PRAGMA journal_mode"));
            log.info("db", await R.getAll("PRAGMA cache_size"));
            log.info("db", "SQLite Version: " + await R.getCell("SELECT sqlite_version()"));
        }
    }

    static async initMariaDB() {
        log.debug("db", "Checking if MariaDB database exists...");

        let hasTable = await R.hasTable("docker_host");
        if (!hasTable) {
            const { createTables } = require("../db/knex_init_db");
            await createTables();
        } else {
            log.debug("db", "MariaDB database already exists");
        }
    }

    static async patch() {
        // Still need to keep this for old versions of Uptime Kuma
        if (Database.dbConfig.type === "sqlite") {
            await this.patchSqlite();
        }

        // Using knex migrations
        // https://knexjs.org/guide/migrations.html
        // https://gist.github.com/NigelEarle/70db130cc040cc2868555b29a0278261
        try {
            await R.knex.migrate.latest({
                directory: Database.knexMigrationsPath,
            });
        } catch (e) {
            log.error("db", "Database migration failed");
            throw e;
        }
    }

    /**
     *
     * @returns {Promise<void>}
     */
    static async rollbackLatestPatch() {

    }

    /**
     * Patch the database for SQLite
     * @deprecated
     */
    static async patchSqlite() {
        let version = parseInt(await setting("database_version"));

        if (! version) {
            version = 0;
        }

        log.info("db", "Your database version: " + version);
        log.info("db", "Latest database version: " + this.latestVersion);

        if (version === this.latestVersion) {
            log.info("db", "Database patch not needed");
        } else if (version > this.latestVersion) {
            log.info("db", "Warning: Database version is newer than expected");
        } else {
            log.info("db", "Database patch is needed");

            // Try catch anything here
            try {
                for (let i = version + 1; i <= this.latestVersion; i++) {
                    const sqlFile = `./db/old_migrations/patch${i}.sql`;
                    log.info("db", `Patching ${sqlFile}`);
                    await Database.importSQLFile(sqlFile);
                    log.info("db", `Patched ${sqlFile}`);
                    await setSetting("database_version", i);
                }
            } catch (ex) {
                await Database.close();

                log.error("db", ex);
                log.error("db", "Start Uptime-Kuma failed due to issue patching the database");
                log.error("db", "Please submit a bug report if you still encounter the problem after restart: https://github.com/louislam/uptime-kuma/issues");

                process.exit(1);
            }
        }

        await this.patchSqlite2();
        await this.migrateNewStatusPage();
    }

    /**
     * Patch DB using new process
     * Call it from patch() only
     * @deprecated
     * @private
     * @returns {Promise<void>}
     */
    static async patchSqlite2() {
        log.info("db", "Database Patch 2.0 Process");
        let databasePatchedFiles = await setting("databasePatchedFiles");

        if (! databasePatchedFiles) {
            databasePatchedFiles = {};
        }

        log.debug("db", "Patched files:");
        log.debug("db", databasePatchedFiles);

        try {
            for (let sqlFilename in this.patchList) {
                await this.patch2Recursion(sqlFilename, databasePatchedFiles);
            }

            if (this.patched) {
                log.info("db", "Database Patched Successfully");
            }

        } catch (ex) {
            await Database.close();

            log.error("db", ex);
            log.error("db", "Start Uptime-Kuma failed due to issue patching the database");
            log.error("db", "Please submit the bug report if you still encounter the problem after restart: https://github.com/louislam/uptime-kuma/issues");

            process.exit(1);
        }

        await setSetting("databasePatchedFiles", databasePatchedFiles);
    }

    /**
     * SQlite only
     * Migrate status page value in setting to "status_page" table
     * @returns {Promise<void>}
     */
    static async migrateNewStatusPage() {

        // Fix 1.13.0 empty slug bug
        await R.exec("UPDATE status_page SET slug = 'empty-slug-recover' WHERE TRIM(slug) = ''");

        let title = await setting("title");

        if (title) {
            console.log("Migrating Status Page");

            let statusPageCheck = await R.findOne("status_page", " slug = 'default' ");

            if (statusPageCheck !== null) {
                console.log("Migrating Status Page - Skip, default slug record is already existing");
                return;
            }

            let statusPage = R.dispense("status_page");
            statusPage.slug = "default";
            statusPage.title = title;
            statusPage.description = await setting("description");
            statusPage.icon = await setting("icon");
            statusPage.theme = await setting("statusPageTheme");
            statusPage.published = !!await setting("statusPagePublished");
            statusPage.search_engine_index = !!await setting("searchEngineIndex");
            statusPage.show_tags = !!await setting("statusPageTags");
            statusPage.password = null;

            if (!statusPage.title) {
                statusPage.title = "My Status Page";
            }

            if (!statusPage.icon) {
                statusPage.icon = "";
            }

            if (!statusPage.theme) {
                statusPage.theme = "light";
            }

            let id = await R.store(statusPage);

            await R.exec("UPDATE incident SET status_page_id = ? WHERE status_page_id IS NULL", [
                id
            ]);

            await R.exec("UPDATE [group] SET status_page_id = ? WHERE status_page_id IS NULL", [
                id
            ]);

            await R.exec("DELETE FROM setting WHERE type = 'statusPage'");

            // Migrate Entry Page if it is status page
            let entryPage = await setting("entryPage");

            if (entryPage === "statusPage") {
                await setSetting("entryPage", "statusPage-default", "general");
            }

            console.log("Migrating Status Page - Done");
        }

    }

    /**
     * Patch database using new patching process
     * Used it patch2() only
     * @private
     * @param sqlFilename
     * @param databasePatchedFiles
     * @returns {Promise<void>}
     */
    static async patch2Recursion(sqlFilename, databasePatchedFiles) {
        let value = this.patchList[sqlFilename];

        if (! value) {
            log.info("db", sqlFilename + " skip");
            return;
        }

        // Check if patched
        if (! databasePatchedFiles[sqlFilename]) {
            log.info("db", sqlFilename + " is not patched");

            if (value.parents) {
                log.info("db", sqlFilename + " need parents");
                for (let parentSQLFilename of value.parents) {
                    await this.patch2Recursion(parentSQLFilename, databasePatchedFiles);
                }
            }

            log.info("db", sqlFilename + " is patching");
            this.patched = true;
            await this.importSQLFile("./db/old_migrations/" + sqlFilename);
            databasePatchedFiles[sqlFilename] = true;
            log.info("db", sqlFilename + " was patched successfully");

        } else {
            log.debug("db", sqlFilename + " is already patched, skip");
        }
    }

    /**
     * Load an SQL file and execute it
     * @param filename Filename of SQL file to import
     * @returns {Promise<void>}
     */
    static async importSQLFile(filename) {
        // Sadly, multi sql statements is not supported by many sqlite libraries, I have to implement it myself
        await R.getCell("SELECT 1");

        let text = fs.readFileSync(filename).toString();

        // Remove all comments (--)
        let lines = text.split("\n");
        lines = lines.filter((line) => {
            return ! line.startsWith("--");
        });

        // Split statements by semicolon
        // Filter out empty line
        text = lines.join("\n");

        let statements = text.split(";")
            .map((statement) => {
                return statement.trim();
            })
            .filter((statement) => {
                return statement !== "";
            });

        for (let statement of statements) {
            await R.exec(statement);
        }
    }

    /**
     * Aquire a direct connection to database
     * @returns {any}
     */
    static getBetterSQLite3Database() {
        return R.knex.client.acquireConnection();
    }

    /**
     * Special handle, because tarn.js throw a promise reject that cannot be caught
     * @returns {Promise<void>}
     */
    static async close() {
        const listener = (reason, p) => {
            Database.noReject = false;
        };
        process.addListener("unhandledRejection", listener);

        log.info("db", "Closing the database");

        // Flush WAL to main database
        await R.exec("PRAGMA wal_checkpoint(TRUNCATE)");

        while (true) {
            Database.noReject = true;
            await R.close();
            await sleep(2000);

            if (Database.noReject) {
                break;
            } else {
                log.info("db", "Waiting to close the database");
            }
        }
        log.info("db", "SQLite closed");

        process.removeListener("unhandledRejection", listener);
    }

    /** Get the size of the database */
    static getSize() {
        log.debug("db", "Database.getSize()");
        let stats = fs.statSync(Database.sqlitePath);
        log.debug("db", stats);
        return stats.size;
    }

    /**
     * Shrink the database
     * @returns {Promise<void>}
     */
    static async shrink() {
        await R.exec("VACUUM");
    }

    static sqlHourOffset() {
        if (this.dbConfig.client === "sqlite3") {
            return "DATETIME('now', ? || ' hours')";
        } else {
            return "DATE_ADD(NOW(), INTERVAL ? HOUR)";
        }
    }

}

module.exports = Database;<|MERGE_RESOLUTION|>--- conflicted
+++ resolved
@@ -4,11 +4,8 @@
 const { log, sleep } = require("../src/util");
 const knex = require("knex");
 const path = require("path");
-<<<<<<< HEAD
 const { EmbeddedMariaDB } = require("./embedded-mariadb");
 const mysql = require("mysql2/promise");
-=======
->>>>>>> de838636
 
 /**
  * Database & App Data Folder
@@ -110,11 +107,7 @@
         // Data Directory (must be end with "/")
         Database.dataDir = process.env.DATA_DIR || args["data-dir"] || "./data/";
 
-<<<<<<< HEAD
-        Database.sqlitePath = Database.dataDir + "kuma.db";
-=======
-        Database.path = path.join(Database.dataDir, "kuma.db");
->>>>>>> de838636
+        Database.sqlitePath = path.join(Database.dataDir, "kuma.db");
         if (! fs.existsSync(Database.dataDir)) {
             fs.mkdirSync(Database.dataDir, { recursive: true });
         }
