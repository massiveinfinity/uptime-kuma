const fs = require("fs");
const { R } = require("redbean-node");
const { setSetting, setting } = require("./util-server");
const { log, sleep } = require("../src/util");
const dayjs = require("dayjs");
const knex = require("knex");

/**
 * Database & App Data Folder
 */
class Database {

    static templatePath = "./db/kuma.db";

    /**
     * Data Dir (Default: ./data)
     */
    static dataDir;

    /**
     * User Upload Dir (Default: ./data/upload)
     */
    static uploadDir;

    static path;

    /**
     * @type {boolean}
     */
    static patched = false;

    /**
     * For Backup only
     */
    static backupPath = null;

    /**
     * Add patch filename in key
     * Values:
     *      true: Add it regardless of order
     *      false: Do nothing
     *      { parents: []}: Need parents before add it
     */
    static patchList = {
        "patch-setting-value-type.sql": true,
        "patch-improve-performance.sql": true,
        "patch-2fa.sql": true,
        "patch-add-retry-interval-monitor.sql": true,
        "patch-incident-table.sql": true,
        "patch-group-table.sql": true,
        "patch-monitor-push_token.sql": true,
        "patch-http-monitor-method-body-and-headers.sql": true,
        "patch-2fa-invalidate-used-token.sql": true,
        "patch-notification_sent_history.sql": true,
        "patch-monitor-basic-auth.sql": true,
        "patch-add-docker-columns.sql": true,
        "patch-status-page.sql": true,
        "patch-proxy.sql": true,
        "patch-monitor-expiry-notification.sql": true,
        "patch-status-page-footer-css.sql": true,
        "patch-added-mqtt-monitor.sql": true,
        "patch-add-clickable-status-page-link.sql": true,
        "patch-add-sqlserver-monitor.sql": true,
        "patch-add-other-auth.sql": { parents: [ "patch-monitor-basic-auth.sql" ] },
<<<<<<< HEAD
        "patch-http-body-encoding.sql": true
=======
        "patch-add-radius-monitor.sql": true,
>>>>>>> 2af754b5
    };

    /**
     * The final version should be 10 after merged tag feature
     * @deprecated Use patchList for any new feature
     */
    static latestVersion = 10;

    static noReject = true;

    /**
     * Initialize the database
     * @param {Object} args Arguments to initialize DB with
     */
    static init(args) {
        // Data Directory (must be end with "/")
        Database.dataDir = process.env.DATA_DIR || args["data-dir"] || "./data/";
        Database.path = Database.dataDir + "kuma.db";
        if (! fs.existsSync(Database.dataDir)) {
            fs.mkdirSync(Database.dataDir, { recursive: true });
        }

        Database.uploadDir = Database.dataDir + "upload/";

        if (! fs.existsSync(Database.uploadDir)) {
            fs.mkdirSync(Database.uploadDir, { recursive: true });
        }

        log.info("db", `Data Dir: ${Database.dataDir}`);
    }

    /**
     * Connect to the database
     * @param {boolean} [testMode=false] Should the connection be
     * started in test mode?
     * @param {boolean} [autoloadModels=true] Should models be
     * automatically loaded?
     * @param {boolean} [noLog=false] Should logs not be output?
     * @returns {Promise<void>}
     */
    static async connect(testMode = false, autoloadModels = true, noLog = false) {
        const acquireConnectionTimeout = 120 * 1000;

        const Dialect = require("knex/lib/dialects/sqlite3/index.js");
        Dialect.prototype._driver = () => require("@louislam/sqlite3");

        const knexInstance = knex({
            client: Dialect,
            connection: {
                filename: Database.path,
                acquireConnectionTimeout: acquireConnectionTimeout,
            },
            useNullAsDefault: true,
            pool: {
                min: 1,
                max: 1,
                idleTimeoutMillis: 120 * 1000,
                propagateCreateError: false,
                acquireTimeoutMillis: acquireConnectionTimeout,
            }
        });

        R.setup(knexInstance);

        if (process.env.SQL_LOG === "1") {
            R.debug(true);
        }

        // Auto map the model to a bean object
        R.freeze(true);

        if (autoloadModels) {
            await R.autoloadModels("./server/model");
        }

        await R.exec("PRAGMA foreign_keys = ON");
        if (testMode) {
            // Change to MEMORY
            await R.exec("PRAGMA journal_mode = MEMORY");
        } else {
            // Change to WAL
            await R.exec("PRAGMA journal_mode = WAL");
        }
        await R.exec("PRAGMA cache_size = -12000");
        await R.exec("PRAGMA auto_vacuum = FULL");

        // Avoid error "SQLITE_BUSY: database is locked" by allowing SQLITE to wait up to 5 seconds to do a write
        await R.exec("PRAGMA busy_timeout = 5000");

        // This ensures that an operating system crash or power failure will not corrupt the database.
        // FULL synchronous is very safe, but it is also slower.
        // Read more: https://sqlite.org/pragma.html#pragma_synchronous
        await R.exec("PRAGMA synchronous = FULL");

        if (!noLog) {
            log.info("db", "SQLite config:");
            log.info("db", await R.getAll("PRAGMA journal_mode"));
            log.info("db", await R.getAll("PRAGMA cache_size"));
            log.info("db", "SQLite Version: " + await R.getCell("SELECT sqlite_version()"));
        }
    }

    /** Patch the database */
    static async patch() {
        let version = parseInt(await setting("database_version"));

        if (! version) {
            version = 0;
        }

        log.info("db", "Your database version: " + version);
        log.info("db", "Latest database version: " + this.latestVersion);

        if (version === this.latestVersion) {
            log.info("db", "Database patch not needed");
        } else if (version > this.latestVersion) {
            log.info("db", "Warning: Database version is newer than expected");
        } else {
            log.info("db", "Database patch is needed");

            try {
                this.backup(version);
            } catch (e) {
                log.error("db", e);
                log.error("db", "Unable to create a backup before patching the database. Please make sure you have enough space and permission.");
                process.exit(1);
            }

            // Try catch anything here, if gone wrong, restore the backup
            try {
                for (let i = version + 1; i <= this.latestVersion; i++) {
                    const sqlFile = `./db/patch${i}.sql`;
                    log.info("db", `Patching ${sqlFile}`);
                    await Database.importSQLFile(sqlFile);
                    log.info("db", `Patched ${sqlFile}`);
                    await setSetting("database_version", i);
                }
            } catch (ex) {
                await Database.close();

                log.error("db", ex);
                log.error("db", "Start Uptime-Kuma failed due to issue patching the database");
                log.error("db", "Please submit a bug report if you still encounter the problem after restart: https://github.com/louislam/uptime-kuma/issues");

                this.restore();
                process.exit(1);
            }
        }

        await this.patch2();
        await this.migrateNewStatusPage();
    }

    /**
     * Patch DB using new process
     * Call it from patch() only
     * @private
     * @returns {Promise<void>}
     */
    static async patch2() {
        log.info("db", "Database Patch 2.0 Process");
        let databasePatchedFiles = await setting("databasePatchedFiles");

        if (! databasePatchedFiles) {
            databasePatchedFiles = {};
        }

        log.debug("db", "Patched files:");
        log.debug("db", databasePatchedFiles);

        try {
            for (let sqlFilename in this.patchList) {
                await this.patch2Recursion(sqlFilename, databasePatchedFiles);
            }

            if (this.patched) {
                log.info("db", "Database Patched Successfully");
            }

        } catch (ex) {
            await Database.close();

            log.error("db", ex);
            log.error("db", "Start Uptime-Kuma failed due to issue patching the database");
            log.error("db", "Please submit the bug report if you still encounter the problem after restart: https://github.com/louislam/uptime-kuma/issues");

            this.restore();

            process.exit(1);
        }

        await setSetting("databasePatchedFiles", databasePatchedFiles);
    }

    /**
     * Migrate status page value in setting to "status_page" table
     * @returns {Promise<void>}
     */
    static async migrateNewStatusPage() {

        // Fix 1.13.0 empty slug bug
        await R.exec("UPDATE status_page SET slug = 'empty-slug-recover' WHERE TRIM(slug) = ''");

        let title = await setting("title");

        if (title) {
            console.log("Migrating Status Page");

            let statusPageCheck = await R.findOne("status_page", " slug = 'default' ");

            if (statusPageCheck !== null) {
                console.log("Migrating Status Page - Skip, default slug record is already existing");
                return;
            }

            let statusPage = R.dispense("status_page");
            statusPage.slug = "default";
            statusPage.title = title;
            statusPage.description = await setting("description");
            statusPage.icon = await setting("icon");
            statusPage.theme = await setting("statusPageTheme");
            statusPage.published = !!await setting("statusPagePublished");
            statusPage.search_engine_index = !!await setting("searchEngineIndex");
            statusPage.show_tags = !!await setting("statusPageTags");
            statusPage.password = null;

            if (!statusPage.title) {
                statusPage.title = "My Status Page";
            }

            if (!statusPage.icon) {
                statusPage.icon = "";
            }

            if (!statusPage.theme) {
                statusPage.theme = "light";
            }

            let id = await R.store(statusPage);

            await R.exec("UPDATE incident SET status_page_id = ? WHERE status_page_id IS NULL", [
                id
            ]);

            await R.exec("UPDATE [group] SET status_page_id = ? WHERE status_page_id IS NULL", [
                id
            ]);

            await R.exec("DELETE FROM setting WHERE type = 'statusPage'");

            // Migrate Entry Page if it is status page
            let entryPage = await setting("entryPage");

            if (entryPage === "statusPage") {
                await setSetting("entryPage", "statusPage-default", "general");
            }

            console.log("Migrating Status Page - Done");
        }

    }

    /**
     * Patch database using new patching process
     * Used it patch2() only
     * @private
     * @param sqlFilename
     * @param databasePatchedFiles
     * @returns {Promise<void>}
     */
    static async patch2Recursion(sqlFilename, databasePatchedFiles) {
        let value = this.patchList[sqlFilename];

        if (! value) {
            log.info("db", sqlFilename + " skip");
            return;
        }

        // Check if patched
        if (! databasePatchedFiles[sqlFilename]) {
            log.info("db", sqlFilename + " is not patched");

            if (value.parents) {
                log.info("db", sqlFilename + " need parents");
                for (let parentSQLFilename of value.parents) {
                    await this.patch2Recursion(parentSQLFilename, databasePatchedFiles);
                }
            }

            this.backup(dayjs().format("YYYYMMDDHHmmss"));

            log.info("db", sqlFilename + " is patching");
            this.patched = true;
            await this.importSQLFile("./db/" + sqlFilename);
            databasePatchedFiles[sqlFilename] = true;
            log.info("db", sqlFilename + " was patched successfully");

        } else {
            log.debug("db", sqlFilename + " is already patched, skip");
        }
    }

    /**
     * Load an SQL file and execute it
     * @param filename Filename of SQL file to import
     * @returns {Promise<void>}
     */
    static async importSQLFile(filename) {
        // Sadly, multi sql statements is not supported by many sqlite libraries, I have to implement it myself
        await R.getCell("SELECT 1");

        let text = fs.readFileSync(filename).toString();

        // Remove all comments (--)
        let lines = text.split("\n");
        lines = lines.filter((line) => {
            return ! line.startsWith("--");
        });

        // Split statements by semicolon
        // Filter out empty line
        text = lines.join("\n");

        let statements = text.split(";")
            .map((statement) => {
                return statement.trim();
            })
            .filter((statement) => {
                return statement !== "";
            });

        for (let statement of statements) {
            await R.exec(statement);
        }
    }

    /**
     * Aquire a direct connection to database
     * @returns {any}
     */
    static getBetterSQLite3Database() {
        return R.knex.client.acquireConnection();
    }

    /**
     * Special handle, because tarn.js throw a promise reject that cannot be caught
     * @returns {Promise<void>}
     */
    static async close() {
        const listener = (reason, p) => {
            Database.noReject = false;
        };
        process.addListener("unhandledRejection", listener);

        log.info("db", "Closing the database");

        while (true) {
            Database.noReject = true;
            await R.close();
            await sleep(2000);

            if (Database.noReject) {
                break;
            } else {
                log.info("db", "Waiting to close the database");
            }
        }
        log.info("db", "SQLite closed");

        process.removeListener("unhandledRejection", listener);
    }

    /**
     * One backup one time in this process.
     * Reset this.backupPath if you want to backup again
     * @param {string} version Version code of backup
     */
    static backup(version) {
        if (! this.backupPath) {
            log.info("db", "Backing up the database");
            this.backupPath = this.dataDir + "kuma.db.bak" + version;
            fs.copyFileSync(Database.path, this.backupPath);

            const shmPath = Database.path + "-shm";
            if (fs.existsSync(shmPath)) {
                this.backupShmPath = shmPath + ".bak" + version;
                fs.copyFileSync(shmPath, this.backupShmPath);
            }

            const walPath = Database.path + "-wal";
            if (fs.existsSync(walPath)) {
                this.backupWalPath = walPath + ".bak" + version;
                fs.copyFileSync(walPath, this.backupWalPath);
            }

            // Double confirm if all files actually backup
            if (!fs.existsSync(this.backupPath)) {
                throw new Error("Backup failed! " + this.backupPath);
            }

            if (fs.existsSync(shmPath)) {
                if (!fs.existsSync(this.backupShmPath)) {
                    throw new Error("Backup failed! " + this.backupShmPath);
                }
            }

            if (fs.existsSync(walPath)) {
                if (!fs.existsSync(this.backupWalPath)) {
                    throw new Error("Backup failed! " + this.backupWalPath);
                }
            }
        }
    }

    /** Restore from most recent backup */
    static restore() {
        if (this.backupPath) {
            log.error("db", "Patching the database failed!!! Restoring the backup");

            const shmPath = Database.path + "-shm";
            const walPath = Database.path + "-wal";

            // Delete patch failed db
            try {
                if (fs.existsSync(Database.path)) {
                    fs.unlinkSync(Database.path);
                }

                if (fs.existsSync(shmPath)) {
                    fs.unlinkSync(shmPath);
                }

                if (fs.existsSync(walPath)) {
                    fs.unlinkSync(walPath);
                }
            } catch (e) {
                log.error("db", "Restore failed; you may need to restore the backup manually");
                process.exit(1);
            }

            // Restore backup
            fs.copyFileSync(this.backupPath, Database.path);

            if (this.backupShmPath) {
                fs.copyFileSync(this.backupShmPath, shmPath);
            }

            if (this.backupWalPath) {
                fs.copyFileSync(this.backupWalPath, walPath);
            }

        } else {
            log.info("db", "Nothing to restore");
        }
    }

    /** Get the size of the database */
    static getSize() {
        log.debug("db", "Database.getSize()");
        let stats = fs.statSync(Database.path);
        log.debug("db", stats);
        return stats.size;
    }

    /**
     * Shrink the database
     * @returns {Promise<void>}
     */
    static async shrink() {
        await R.exec("VACUUM");
    }
}

module.exports = Database;<|MERGE_RESOLUTION|>--- conflicted
+++ resolved
@@ -62,11 +62,8 @@
         "patch-add-clickable-status-page-link.sql": true,
         "patch-add-sqlserver-monitor.sql": true,
         "patch-add-other-auth.sql": { parents: [ "patch-monitor-basic-auth.sql" ] },
-<<<<<<< HEAD
+        "patch-add-radius-monitor.sql": true,
         "patch-http-body-encoding.sql": true
-=======
-        "patch-add-radius-monitor.sql": true,
->>>>>>> 2af754b5
     };
 
     /**
