const fs = require("fs");
const { R } = require("redbean-node");
const { setSetting, setting } = require("./util-server");
const { log, sleep } = require("../src/util");
const dayjs = require("dayjs");
const knex = require("knex");

/**
 * Database & App Data Folder
 */
class Database {

    static templatePath = "./db/kuma.db";

    /**
     * Data Dir (Default: ./data)
     */
    static dataDir;

    /**
     * User Upload Dir (Default: ./data/upload)
     */
    static uploadDir;

    static path;

    /**
     * @type {boolean}
     */
    static patched = false;

    /**
     * For Backup only
     */
    static backupPath = null;

    /**
     * Add patch filename in key
     * Values:
     *      true: Add it regardless of order
     *      false: Do nothing
     *      { parents: []}: Need parents before add it
     */
    static patchList = {
        "patch-setting-value-type.sql": true,
        "patch-improve-performance.sql": true,
        "patch-2fa.sql": true,
        "patch-add-retry-interval-monitor.sql": true,
        "patch-incident-table.sql": true,
        "patch-group-table.sql": true,
        "patch-monitor-push_token.sql": true,
        "patch-http-monitor-method-body-and-headers.sql": true,
        "patch-2fa-invalidate-used-token.sql": true,
        "patch-notification_sent_history.sql": true,
        "patch-monitor-basic-auth.sql": true,
        "patch-add-docker-columns.sql": true,
        "patch-status-page.sql": true,
        "patch-proxy.sql": true,
        "patch-monitor-expiry-notification.sql": true,
        "patch-status-page-footer-css.sql": true,
        "patch-added-mqtt-monitor.sql": true,
        "patch-add-clickable-status-page-link.sql": true,
        "patch-add-sqlserver-monitor.sql": true,
        "patch-add-other-auth.sql": { parents: [ "patch-monitor-basic-auth.sql" ] },
        "patch-grpc-monitor.sql": true,
        "patch-add-radius-monitor.sql": true,
        "patch-monitor-add-resend-interval.sql": true,
<<<<<<< HEAD
        "patch-http-body-encoding.sql": true
=======
        "patch-maintenance-table2.sql": true,
>>>>>>> 6437ef19
    };

    /**
     * The final version should be 10 after merged tag feature
     * @deprecated Use patchList for any new feature
     */
    static latestVersion = 10;

    static noReject = true;

    /**
     * Initialize the database
     * @param {Object} args Arguments to initialize DB with
     */
    static init(args) {
        // Data Directory (must be end with "/")
        Database.dataDir = process.env.DATA_DIR || args["data-dir"] || "./data/";
        Database.path = Database.dataDir + "kuma.db";
        if (! fs.existsSync(Database.dataDir)) {
            fs.mkdirSync(Database.dataDir, { recursive: true });
        }

        Database.uploadDir = Database.dataDir + "upload/";

        if (! fs.existsSync(Database.uploadDir)) {
            fs.mkdirSync(Database.uploadDir, { recursive: true });
        }

        log.info("db", `Data Dir: ${Database.dataDir}`);
    }

    /**
     * Connect to the database
     * @param {boolean} [testMode=false] Should the connection be
     * started in test mode?
     * @param {boolean} [autoloadModels=true] Should models be
     * automatically loaded?
     * @param {boolean} [noLog=false] Should logs not be output?
     * @returns {Promise<void>}
     */
    static async connect(testMode = false, autoloadModels = true, noLog = false) {
        const acquireConnectionTimeout = 120 * 1000;

        const Dialect = require("knex/lib/dialects/sqlite3/index.js");
        Dialect.prototype._driver = () => require("@louislam/sqlite3");

        const knexInstance = knex({
            client: Dialect,
            connection: {
                filename: Database.path,
                acquireConnectionTimeout: acquireConnectionTimeout,
            },
            useNullAsDefault: true,
            pool: {
                min: 1,
                max: 1,
                idleTimeoutMillis: 120 * 1000,
                propagateCreateError: false,
                acquireTimeoutMillis: acquireConnectionTimeout,
            }
        });

        R.setup(knexInstance);

        if (process.env.SQL_LOG === "1") {
            R.debug(true);
        }

        // Auto map the model to a bean object
        R.freeze(true);

        if (autoloadModels) {
            await R.autoloadModels("./server/model");
        }

        await R.exec("PRAGMA foreign_keys = ON");
        if (testMode) {
            // Change to MEMORY
            await R.exec("PRAGMA journal_mode = MEMORY");
        } else {
            // Change to WAL
            await R.exec("PRAGMA journal_mode = WAL");
        }
        await R.exec("PRAGMA cache_size = -12000");
        await R.exec("PRAGMA auto_vacuum = FULL");

        // This ensures that an operating system crash or power failure will not corrupt the database.
        // FULL synchronous is very safe, but it is also slower.
        // Read more: https://sqlite.org/pragma.html#pragma_synchronous
        await R.exec("PRAGMA synchronous = FULL");

        if (!noLog) {
            log.info("db", "SQLite config:");
            log.info("db", await R.getAll("PRAGMA journal_mode"));
            log.info("db", await R.getAll("PRAGMA cache_size"));
            log.info("db", "SQLite Version: " + await R.getCell("SELECT sqlite_version()"));
        }
    }

    /** Patch the database */
    static async patch() {
        let version = parseInt(await setting("database_version"));

        if (! version) {
            version = 0;
        }

        log.info("db", "Your database version: " + version);
        log.info("db", "Latest database version: " + this.latestVersion);

        if (version === this.latestVersion) {
            log.info("db", "Database patch not needed");
        } else if (version > this.latestVersion) {
            log.info("db", "Warning: Database version is newer than expected");
        } else {
            log.info("db", "Database patch is needed");

            try {
                this.backup(version);
            } catch (e) {
                log.error("db", e);
                log.error("db", "Unable to create a backup before patching the database. Please make sure you have enough space and permission.");
                process.exit(1);
            }

            // Try catch anything here, if gone wrong, restore the backup
            try {
                for (let i = version + 1; i <= this.latestVersion; i++) {
                    const sqlFile = `./db/patch${i}.sql`;
                    log.info("db", `Patching ${sqlFile}`);
                    await Database.importSQLFile(sqlFile);
                    log.info("db", `Patched ${sqlFile}`);
                    await setSetting("database_version", i);
                }
            } catch (ex) {
                await Database.close();

                log.error("db", ex);
                log.error("db", "Start Uptime-Kuma failed due to issue patching the database");
                log.error("db", "Please submit a bug report if you still encounter the problem after restart: https://github.com/louislam/uptime-kuma/issues");

                this.restore();
                process.exit(1);
            }
        }

        await this.patch2();
        await this.migrateNewStatusPage();
    }

    /**
     * Patch DB using new process
     * Call it from patch() only
     * @private
     * @returns {Promise<void>}
     */
    static async patch2() {
        log.info("db", "Database Patch 2.0 Process");
        let databasePatchedFiles = await setting("databasePatchedFiles");

        if (! databasePatchedFiles) {
            databasePatchedFiles = {};
        }

        log.debug("db", "Patched files:");
        log.debug("db", databasePatchedFiles);

        try {
            for (let sqlFilename in this.patchList) {
                await this.patch2Recursion(sqlFilename, databasePatchedFiles);
            }

            if (this.patched) {
                log.info("db", "Database Patched Successfully");
            }

        } catch (ex) {
            await Database.close();

            log.error("db", ex);
            log.error("db", "Start Uptime-Kuma failed due to issue patching the database");
            log.error("db", "Please submit the bug report if you still encounter the problem after restart: https://github.com/louislam/uptime-kuma/issues");

            this.restore();

            process.exit(1);
        }

        await setSetting("databasePatchedFiles", databasePatchedFiles);
    }

    /**
     * Migrate status page value in setting to "status_page" table
     * @returns {Promise<void>}
     */
    static async migrateNewStatusPage() {

        // Fix 1.13.0 empty slug bug
        await R.exec("UPDATE status_page SET slug = 'empty-slug-recover' WHERE TRIM(slug) = ''");

        let title = await setting("title");

        if (title) {
            console.log("Migrating Status Page");

            let statusPageCheck = await R.findOne("status_page", " slug = 'default' ");

            if (statusPageCheck !== null) {
                console.log("Migrating Status Page - Skip, default slug record is already existing");
                return;
            }

            let statusPage = R.dispense("status_page");
            statusPage.slug = "default";
            statusPage.title = title;
            statusPage.description = await setting("description");
            statusPage.icon = await setting("icon");
            statusPage.theme = await setting("statusPageTheme");
            statusPage.published = !!await setting("statusPagePublished");
            statusPage.search_engine_index = !!await setting("searchEngineIndex");
            statusPage.show_tags = !!await setting("statusPageTags");
            statusPage.password = null;

            if (!statusPage.title) {
                statusPage.title = "My Status Page";
            }

            if (!statusPage.icon) {
                statusPage.icon = "";
            }

            if (!statusPage.theme) {
                statusPage.theme = "light";
            }

            let id = await R.store(statusPage);

            await R.exec("UPDATE incident SET status_page_id = ? WHERE status_page_id IS NULL", [
                id
            ]);

            await R.exec("UPDATE [group] SET status_page_id = ? WHERE status_page_id IS NULL", [
                id
            ]);

            await R.exec("DELETE FROM setting WHERE type = 'statusPage'");

            // Migrate Entry Page if it is status page
            let entryPage = await setting("entryPage");

            if (entryPage === "statusPage") {
                await setSetting("entryPage", "statusPage-default", "general");
            }

            console.log("Migrating Status Page - Done");
        }

    }

    /**
     * Patch database using new patching process
     * Used it patch2() only
     * @private
     * @param sqlFilename
     * @param databasePatchedFiles
     * @returns {Promise<void>}
     */
    static async patch2Recursion(sqlFilename, databasePatchedFiles) {
        let value = this.patchList[sqlFilename];

        if (! value) {
            log.info("db", sqlFilename + " skip");
            return;
        }

        // Check if patched
        if (! databasePatchedFiles[sqlFilename]) {
            log.info("db", sqlFilename + " is not patched");

            if (value.parents) {
                log.info("db", sqlFilename + " need parents");
                for (let parentSQLFilename of value.parents) {
                    await this.patch2Recursion(parentSQLFilename, databasePatchedFiles);
                }
            }

            this.backup(dayjs().format("YYYYMMDDHHmmss"));

            log.info("db", sqlFilename + " is patching");
            this.patched = true;
            await this.importSQLFile("./db/" + sqlFilename);
            databasePatchedFiles[sqlFilename] = true;
            log.info("db", sqlFilename + " was patched successfully");

        } else {
            log.debug("db", sqlFilename + " is already patched, skip");
        }
    }

    /**
     * Load an SQL file and execute it
     * @param filename Filename of SQL file to import
     * @returns {Promise<void>}
     */
    static async importSQLFile(filename) {
        // Sadly, multi sql statements is not supported by many sqlite libraries, I have to implement it myself
        await R.getCell("SELECT 1");

        let text = fs.readFileSync(filename).toString();

        // Remove all comments (--)
        let lines = text.split("\n");
        lines = lines.filter((line) => {
            return ! line.startsWith("--");
        });

        // Split statements by semicolon
        // Filter out empty line
        text = lines.join("\n");

        let statements = text.split(";")
            .map((statement) => {
                return statement.trim();
            })
            .filter((statement) => {
                return statement !== "";
            });

        for (let statement of statements) {
            await R.exec(statement);
        }
    }

    /**
     * Aquire a direct connection to database
     * @returns {any}
     */
    static getBetterSQLite3Database() {
        return R.knex.client.acquireConnection();
    }

    /**
     * Special handle, because tarn.js throw a promise reject that cannot be caught
     * @returns {Promise<void>}
     */
    static async close() {
        const listener = (reason, p) => {
            Database.noReject = false;
        };
        process.addListener("unhandledRejection", listener);

        log.info("db", "Closing the database");

        while (true) {
            Database.noReject = true;
            await R.close();
            await sleep(2000);

            if (Database.noReject) {
                break;
            } else {
                log.info("db", "Waiting to close the database");
            }
        }
        log.info("db", "SQLite closed");

        process.removeListener("unhandledRejection", listener);
    }

    /**
     * One backup one time in this process.
     * Reset this.backupPath if you want to backup again
     * @param {string} version Version code of backup
     */
    static backup(version) {
        if (! this.backupPath) {
            log.info("db", "Backing up the database");
            this.backupPath = this.dataDir + "kuma.db.bak" + version;
            fs.copyFileSync(Database.path, this.backupPath);

            const shmPath = Database.path + "-shm";
            if (fs.existsSync(shmPath)) {
                this.backupShmPath = shmPath + ".bak" + version;
                fs.copyFileSync(shmPath, this.backupShmPath);
            }

            const walPath = Database.path + "-wal";
            if (fs.existsSync(walPath)) {
                this.backupWalPath = walPath + ".bak" + version;
                fs.copyFileSync(walPath, this.backupWalPath);
            }

            // Double confirm if all files actually backup
            if (!fs.existsSync(this.backupPath)) {
                throw new Error("Backup failed! " + this.backupPath);
            }

            if (fs.existsSync(shmPath)) {
                if (!fs.existsSync(this.backupShmPath)) {
                    throw new Error("Backup failed! " + this.backupShmPath);
                }
            }

            if (fs.existsSync(walPath)) {
                if (!fs.existsSync(this.backupWalPath)) {
                    throw new Error("Backup failed! " + this.backupWalPath);
                }
            }
        }
    }

    /** Restore from most recent backup */
    static restore() {
        if (this.backupPath) {
            log.error("db", "Patching the database failed!!! Restoring the backup");

            const shmPath = Database.path + "-shm";
            const walPath = Database.path + "-wal";

            // Delete patch failed db
            try {
                if (fs.existsSync(Database.path)) {
                    fs.unlinkSync(Database.path);
                }

                if (fs.existsSync(shmPath)) {
                    fs.unlinkSync(shmPath);
                }

                if (fs.existsSync(walPath)) {
                    fs.unlinkSync(walPath);
                }
            } catch (e) {
                log.error("db", "Restore failed; you may need to restore the backup manually");
                process.exit(1);
            }

            // Restore backup
            fs.copyFileSync(this.backupPath, Database.path);

            if (this.backupShmPath) {
                fs.copyFileSync(this.backupShmPath, shmPath);
            }

            if (this.backupWalPath) {
                fs.copyFileSync(this.backupWalPath, walPath);
            }

        } else {
            log.info("db", "Nothing to restore");
        }
    }

    /** Get the size of the database */
    static getSize() {
        log.debug("db", "Database.getSize()");
        let stats = fs.statSync(Database.path);
        log.debug("db", stats);
        return stats.size;
    }

    /**
     * Shrink the database
     * @returns {Promise<void>}
     */
    static async shrink() {
        await R.exec("VACUUM");
    }
}

module.exports = Database;<|MERGE_RESOLUTION|>--- conflicted
+++ resolved
@@ -65,11 +65,8 @@
         "patch-grpc-monitor.sql": true,
         "patch-add-radius-monitor.sql": true,
         "patch-monitor-add-resend-interval.sql": true,
-<<<<<<< HEAD
+        "patch-maintenance-table2.sql": true,
         "patch-http-body-encoding.sql": true
-=======
-        "patch-maintenance-table2.sql": true,
->>>>>>> 6437ef19
     };
 
     /**
