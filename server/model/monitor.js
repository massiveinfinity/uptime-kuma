const https = require("https");
const dayjs = require("dayjs");
const utc = require("dayjs/plugin/utc");
let timezone = require("dayjs/plugin/timezone");
dayjs.extend(utc);
dayjs.extend(timezone);
const axios = require("axios");
const { Prometheus } = require("../prometheus");
const { debug, UP, DOWN, PENDING, flipStatus, TimeLogger } = require("../../src/util");
const { tcping, ping, dnsResolve, checkCertificate, checkStatusCode, getTotalClientInRoom, setting, errorLog } = require("../util-server");
const { R } = require("redbean-node");
const { BeanModel } = require("redbean-node/dist/bean-model");
const { Notification } = require("../notification");
const { Proxy } = require("../proxy");
const { demoMode } = require("../config");
const version = require("../../package.json").version;
const apicache = require("../modules/apicache");

/**
 * status:
 *      0 = DOWN
 *      1 = UP
 *      2 = PENDING
 */
class Monitor extends BeanModel {

    /**
     * Return an object that ready to parse to JSON for public
     * Only show necessary data to public
     */
    async toPublicJSON(showTags = false) {
        let obj = {
            id: this.id,
            name: this.name,
        };
        if (showTags) {
            obj.tags = await this.getTags();
        }
        return obj;
    }

    /**
     * Return an object that ready to parse to JSON
     */
    async toJSON() {

        let notificationIDList = {};

        let list = await R.find("monitor_notification", " monitor_id = ? ", [
            this.id,
        ]);

        for (let bean of list) {
            notificationIDList[bean.notification_id] = true;
        }

        const tags = await this.getTags();

        return {
            id: this.id,
            name: this.name,
            url: this.url,
            method: this.method,
            body: this.body,
            headers: this.headers,
            basic_auth_user: this.basic_auth_user,
            basic_auth_pass: this.basic_auth_pass,
            hostname: this.hostname,
            port: this.port,
            maxretries: this.maxretries,
            weight: this.weight,
            active: this.active,
            type: this.type,
            interval: this.interval,
            retryInterval: this.retryInterval,
            keyword: this.keyword,
            ignoreTls: this.getIgnoreTls(),
            upsideDown: this.isUpsideDown(),
            maxredirects: this.maxredirects,
            accepted_statuscodes: this.getAcceptedStatuscodes(),
            dns_resolve_type: this.dns_resolve_type,
            dns_resolve_server: this.dns_resolve_server,
            dns_last_result: this.dns_last_result,
            pushToken: this.pushToken,
<<<<<<< HEAD
            docker_container: this.docker_container,
            docker_daemon: this.docker_daemon,
            docker_type: this.docker_type,
=======
            proxyId: this.proxy_id,
>>>>>>> 99042e69
            notificationIDList,
            tags: tags,
        };
    }

    async getTags() {
        return await R.getAll("SELECT mt.*, tag.name, tag.color FROM monitor_tag mt JOIN tag ON mt.tag_id = tag.id WHERE mt.monitor_id = ?", [this.id]);
    }

    /**
     * Encode user and password to Base64 encoding
     * for HTTP "basic" auth, as per RFC-7617
     * @returns {string}
     */
    encodeBase64(user, pass) {
        return Buffer.from(user + ":" + pass).toString("base64");
    }

    /**
     * Parse to boolean
     * @returns {boolean}
     */
    getIgnoreTls() {
        return Boolean(this.ignoreTls);
    }

    /**
     * Parse to boolean
     * @returns {boolean}
     */
    isUpsideDown() {
        return Boolean(this.upsideDown);
    }

    getAcceptedStatuscodes() {
        return JSON.parse(this.accepted_statuscodes_json);
    }

    start(io) {
        let previousBeat = null;
        let retries = 0;

        let prometheus = new Prometheus(this);

        const beat = async () => {

            let beatInterval = this.interval;

            if (! beatInterval) {
                beatInterval = 1;
            }

            if (demoMode) {
                if (beatInterval < 20) {
                    console.log("beat interval too low, reset to 20s");
                    beatInterval = 20;
                }
            }

            // Expose here for prometheus update
            // undefined if not https
            let tlsInfo = undefined;

            if (! previousBeat) {
                previousBeat = await R.findOne("heartbeat", " monitor_id = ? ORDER BY time DESC", [
                    this.id,
                ]);
            }

            const isFirstBeat = !previousBeat;

            let bean = R.dispense("heartbeat");
            bean.monitor_id = this.id;
            bean.time = R.isoDateTime(dayjs.utc());
            bean.status = DOWN;

            if (this.isUpsideDown()) {
                bean.status = flipStatus(bean.status);
            }

            // Duration
            if (! isFirstBeat) {
                bean.duration = dayjs(bean.time).diff(dayjs(previousBeat.time), "second");
            } else {
                bean.duration = 0;
            }

            try {
                if (this.type === "http" || this.type === "keyword") {
                    // Do not do any queries/high loading things before the "bean.ping"
                    let startTime = dayjs().valueOf();

                    // HTTP basic auth
                    let basicAuthHeader = {};
                    if (this.basic_auth_user) {
                        basicAuthHeader = {
                            "Authorization": "Basic " + this.encodeBase64(this.basic_auth_user, this.basic_auth_pass),
                        };
                    }

                    const httpsAgentOptions = {
                        maxCachedSessions: 0, // Use Custom agent to disable session reuse (https://github.com/nodejs/node/issues/3940)
                        rejectUnauthorized: !this.getIgnoreTls(),
                    };

                    debug(`[${this.name}] Prepare Options for axios`);

                    const options = {
                        url: this.url,
                        method: (this.method || "get").toLowerCase(),
                        ...(this.body ? { data: JSON.parse(this.body) } : {}),
                        timeout: this.interval * 1000 * 0.8,
                        headers: {
                            "Accept": "text/html,application/xhtml+xml,application/xml;q=0.9,image/avif,image/webp,image/apng,*/*;q=0.8,application/signed-exchange;v=b3;q=0.9",
                            "User-Agent": "Uptime-Kuma/" + version,
                            ...(this.headers ? JSON.parse(this.headers) : {}),
                            ...(basicAuthHeader),
                        },
                        maxRedirects: this.maxredirects,
                        validateStatus: (status) => {
                            return checkStatusCode(status, this.getAcceptedStatuscodes());
                        },
                    };

                    if (this.proxy_id) {
                        const proxy = await R.load("proxy", this.proxy_id);

                        if (proxy && proxy.active) {
                            const { httpAgent, httpsAgent } = Proxy.createAgents(proxy, {
                                httpsAgentOptions: httpsAgentOptions,
                            });

                            options.proxy = false;
                            options.httpAgent = httpAgent;
                            options.httpsAgent = httpsAgent;
                        }
                    }

                    if (!options.httpsAgent) {
                        options.httpsAgent = new https.Agent(httpsAgentOptions);
                    }

                    debug(`[${this.name}] Axios Options: ${JSON.stringify(options)}`);
                    debug(`[${this.name}] Axios Request`);

                    let res = await axios.request(options);
                    bean.msg = `${res.status} - ${res.statusText}`;
                    bean.ping = dayjs().valueOf() - startTime;

                    // Check certificate if https is used
                    let certInfoStartTime = dayjs().valueOf();
                    if (this.getUrl()?.protocol === "https:") {
                        debug(`[${this.name}] Check cert`);
                        try {
                            let tlsInfoObject = checkCertificate(res);
                            tlsInfo = await this.updateTlsInfo(tlsInfoObject);

                            if (!this.getIgnoreTls()) {
                                debug(`[${this.name}] call sendCertNotification`);
                                await this.sendCertNotification(tlsInfoObject);
                            }

                        } catch (e) {
                            if (e.message !== "No TLS certificate in response") {
                                console.error(e.message);
                            }
                        }
                    }

                    if (process.env.TIMELOGGER === "1") {
                        debug("Cert Info Query Time: " + (dayjs().valueOf() - certInfoStartTime) + "ms");
                    }

                    if (process.env.UPTIME_KUMA_LOG_RESPONSE_BODY_MONITOR_ID == this.id) {
                        console.log(res.data);
                    }

                    if (this.type === "http") {
                        bean.status = UP;
                    } else {

                        let data = res.data;

                        // Convert to string for object/array
                        if (typeof data !== "string") {
                            data = JSON.stringify(data);
                        }

                        if (data.includes(this.keyword)) {
                            bean.msg += ", keyword is found";
                            bean.status = UP;
                        } else {
                            throw new Error(bean.msg + ", but keyword is not found");
                        }

                    }

                } else if (this.type === "port") {
                    bean.ping = await tcping(this.hostname, this.port);
                    bean.msg = "";
                    bean.status = UP;

                } else if (this.type === "ping") {
                    bean.ping = await ping(this.hostname);
                    bean.msg = "";
                    bean.status = UP;
                } else if (this.type === "dns") {
                    let startTime = dayjs().valueOf();
                    let dnsMessage = "";

                    let dnsRes = await dnsResolve(this.hostname, this.dns_resolve_server, this.dns_resolve_type);
                    bean.ping = dayjs().valueOf() - startTime;

                    if (this.dns_resolve_type == "A" || this.dns_resolve_type == "AAAA" || this.dns_resolve_type == "TXT") {
                        dnsMessage += "Records: ";
                        dnsMessage += dnsRes.join(" | ");
                    } else if (this.dns_resolve_type == "CNAME" || this.dns_resolve_type == "PTR") {
                        dnsMessage = dnsRes[0];
                    } else if (this.dns_resolve_type == "CAA") {
                        dnsMessage = dnsRes[0].issue;
                    } else if (this.dns_resolve_type == "MX") {
                        dnsRes.forEach(record => {
                            dnsMessage += `Hostname: ${record.exchange} - Priority: ${record.priority} | `;
                        });
                        dnsMessage = dnsMessage.slice(0, -2);
                    } else if (this.dns_resolve_type == "NS") {
                        dnsMessage += "Servers: ";
                        dnsMessage += dnsRes.join(" | ");
                    } else if (this.dns_resolve_type == "SOA") {
                        dnsMessage += `NS-Name: ${dnsRes.nsname} | Hostmaster: ${dnsRes.hostmaster} | Serial: ${dnsRes.serial} | Refresh: ${dnsRes.refresh} | Retry: ${dnsRes.retry} | Expire: ${dnsRes.expire} | MinTTL: ${dnsRes.minttl}`;
                    } else if (this.dns_resolve_type == "SRV") {
                        dnsRes.forEach(record => {
                            dnsMessage += `Name: ${record.name} | Port: ${record.port} | Priority: ${record.priority} | Weight: ${record.weight} | `;
                        });
                        dnsMessage = dnsMessage.slice(0, -2);
                    }

                    if (this.dnsLastResult !== dnsMessage) {
                        R.exec("UPDATE `monitor` SET dns_last_result = ? WHERE id = ? ", [
                            dnsMessage,
                            this.id
                        ]);
                    }

                    bean.msg = dnsMessage;
                    bean.status = UP;
                } else if (this.type === "push") {      // Type: Push
                    const time = R.isoDateTime(dayjs.utc().subtract(this.interval, "second"));

                    let heartbeatCount = await R.count("heartbeat", " monitor_id = ? AND time > ? ", [
                        this.id,
                        time
                    ]);

                    debug("heartbeatCount" + heartbeatCount + " " + time);

                    if (heartbeatCount <= 0) {
                        // Fix #922, since previous heartbeat could be inserted by api, it should get from database
                        previousBeat = await Monitor.getPreviousHeartbeat(this.id);

                        throw new Error("No heartbeat in the time window");
                    } else {
                        // No need to insert successful heartbeat for push type, so end here
                        retries = 0;
                        this.heartbeatInterval = setTimeout(beat, beatInterval * 1000);
                        return;
                    }

                } else if (this.type === "steam") {
                    const steamApiUrl = "https://api.steampowered.com/IGameServersService/GetServerList/v1/";
                    const steamAPIKey = await setting("steamAPIKey");
                    const filter = `addr\\${this.hostname}:${this.port}`;

                    if (!steamAPIKey) {
                        throw new Error("Steam API Key not found");
                    }

                    let res = await axios.get(steamApiUrl, {
                        timeout: this.interval * 1000 * 0.8,
                        headers: {
                            "Accept": "*/*",
                            "User-Agent": "Uptime-Kuma/" + version,
                        },
                        httpsAgent: new https.Agent({
                            maxCachedSessions: 0,      // Use Custom agent to disable session reuse (https://github.com/nodejs/node/issues/3940)
                            rejectUnauthorized: ! this.getIgnoreTls(),
                        }),
                        maxRedirects: this.maxredirects,
                        validateStatus: (status) => {
                            return checkStatusCode(status, this.getAcceptedStatuscodes());
                        },
                        params: {
                            filter: filter,
                            key: steamAPIKey,
                        }
                    });

                    if (res.data.response && res.data.response.servers && res.data.response.servers.length > 0) {
                        bean.status = UP;
                        bean.msg = res.data.response.servers[0].name;

                        try {
                            bean.ping = await ping(this.hostname);
                        } catch (_) { }
                    } else {
                        throw new Error("Server not found on Steam");
                    }

                } else if (this.type === "docker") {
                    debug(`[${this.name}] Prepare Options for Axios`);

                    const options = {
                        url: `/containers/${this.docker_container}/json`,
                        headers: {
                            "Accept": "*/*",
                            "User-Agent": "Uptime-Kuma/" + version,
                        },
                        httpsAgent: new https.Agent({
                            maxCachedSessions: 0,      // Use Custom agent to disable session reuse (https://github.com/nodejs/node/issues/3940)
                            rejectUnauthorized: ! this.getIgnoreTls(),
                        }),
                    };

                    if (this.docker_type === "socket") {
                        options.socketPath = this.docker_daemon;
                    } else if (this.docker_type === "tcp") {
                        options.baseURL = this.docker_daemon;
                    }

                    debug(`[${this.name}] Axios Request`);
                    let res = await axios.request(options);
                    if (res.data.State.Running) {
                        bean.status = UP;
                        bean.msg = "";
                    }
                    
                } else {
                    bean.msg = "Unknown Monitor Type";
                    bean.status = PENDING;
                }

                if (this.isUpsideDown()) {
                    bean.status = flipStatus(bean.status);

                    if (bean.status === DOWN) {
                        throw new Error("Flip UP to DOWN");
                    }
                }

                retries = 0;

            } catch (error) {

                bean.msg = error.message;

                // If UP come in here, it must be upside down mode
                // Just reset the retries
                if (this.isUpsideDown() && bean.status === UP) {
                    retries = 0;

                } else if ((this.maxretries > 0) && (retries < this.maxretries)) {
                    retries++;
                    bean.status = PENDING;
                }
            }

            debug(`[${this.name}] Check isImportant`);
            let isImportant = Monitor.isImportantBeat(isFirstBeat, previousBeat?.status, bean.status);

            // Mark as important if status changed, ignore pending pings,
            // Don't notify if disrupted changes to up
            if (isImportant) {
                bean.important = true;

                debug(`[${this.name}] sendNotification`);
                await Monitor.sendNotification(isFirstBeat, this, bean);

                // Clear Status Page Cache
                debug(`[${this.name}] apicache clear`);
                apicache.clear();

            } else {
                bean.important = false;
            }

            if (bean.status === UP) {
                console.info(`Monitor #${this.id} '${this.name}': Successful Response: ${bean.ping} ms | Interval: ${beatInterval} seconds | Type: ${this.type}`);
            } else if (bean.status === PENDING) {
                if (this.retryInterval > 0) {
                    beatInterval = this.retryInterval;
                }
                console.warn(`Monitor #${this.id} '${this.name}': Pending: ${bean.msg} | Max retries: ${this.maxretries} | Retry: ${retries} | Retry Interval: ${beatInterval} seconds | Type: ${this.type}`);
            } else {
                console.warn(`Monitor #${this.id} '${this.name}': Failing: ${bean.msg} | Interval: ${beatInterval} seconds | Type: ${this.type}`);
            }

            debug(`[${this.name}] Send to socket`);
            io.to(this.user_id).emit("heartbeat", bean.toJSON());
            Monitor.sendStats(io, this.id, this.user_id);

            debug(`[${this.name}] Store`);
            await R.store(bean);

            debug(`[${this.name}] prometheus.update`);
            prometheus.update(bean, tlsInfo);

            previousBeat = bean;

            if (! this.isStop) {
                debug(`[${this.name}] SetTimeout for next check.`);
                this.heartbeatInterval = setTimeout(safeBeat, beatInterval * 1000);
            } else {
                console.log(`[${this.name}] isStop = true, no next check.`);
            }

        };

        const safeBeat = async () => {
            try {
                await beat();
            } catch (e) {
                console.trace(e);
                errorLog(e, false);
                console.error("Please report to https://github.com/louislam/uptime-kuma/issues");

                if (! this.isStop) {
                    console.log("Try to restart the monitor");
                    this.heartbeatInterval = setTimeout(safeBeat, this.interval * 1000);
                }
            }
        };

        // Delay Push Type
        if (this.type === "push") {
            setTimeout(() => {
                safeBeat();
            }, this.interval * 1000);
        } else {
            safeBeat();
        }
    }

    stop() {
        clearTimeout(this.heartbeatInterval);
        this.isStop = true;

        this.prometheus().remove();
    }

    prometheus() {
        return new Prometheus(this);
    }

    /**
     * Helper Method:
     * returns URL object for further usage
     * returns null if url is invalid
     * @returns {null|URL}
     */
    getUrl() {
        try {
            return new URL(this.url);
        } catch (_) {
            return null;
        }
    }

    /**
     * Store TLS info to database
     * @param checkCertificateResult
     * @returns {Promise<object>}
     */
    async updateTlsInfo(checkCertificateResult) {
        let tls_info_bean = await R.findOne("monitor_tls_info", "monitor_id = ?", [
            this.id,
        ]);

        if (tls_info_bean == null) {
            tls_info_bean = R.dispense("monitor_tls_info");
            tls_info_bean.monitor_id = this.id;
        } else {

            // Clear sent history if the cert changed.
            try {
                let oldCertInfo = JSON.parse(tls_info_bean.info_json);

                let isValidObjects = oldCertInfo && oldCertInfo.certInfo && checkCertificateResult && checkCertificateResult.certInfo;

                if (isValidObjects) {
                    if (oldCertInfo.certInfo.fingerprint256 !== checkCertificateResult.certInfo.fingerprint256) {
                        debug("Resetting sent_history");
                        await R.exec("DELETE FROM notification_sent_history WHERE type = 'certificate' AND monitor_id = ?", [
                            this.id
                        ]);
                    } else {
                        debug("No need to reset sent_history");
                        debug(oldCertInfo.certInfo.fingerprint256);
                        debug(checkCertificateResult.certInfo.fingerprint256);
                    }
                } else {
                    debug("Not valid object");
                }
            } catch (e) { }

        }

        tls_info_bean.info_json = JSON.stringify(checkCertificateResult);
        await R.store(tls_info_bean);

        return checkCertificateResult;
    }

    static async sendStats(io, monitorID, userID) {
        const hasClients = getTotalClientInRoom(io, userID) > 0;

        if (hasClients) {
            await Monitor.sendAvgPing(24, io, monitorID, userID);
            await Monitor.sendUptime(24, io, monitorID, userID);
            await Monitor.sendUptime(24 * 30, io, monitorID, userID);
            await Monitor.sendCertInfo(io, monitorID, userID);
        } else {
            debug("No clients in the room, no need to send stats");
        }
    }

    /**
     *
     * @param duration : int Hours
     */
    static async sendAvgPing(duration, io, monitorID, userID) {
        const timeLogger = new TimeLogger();

        let avgPing = parseInt(await R.getCell(`
            SELECT AVG(ping)
            FROM heartbeat
            WHERE time > DATETIME('now', ? || ' hours')
            AND ping IS NOT NULL
            AND monitor_id = ? `, [
            -duration,
            monitorID,
        ]));

        timeLogger.print(`[Monitor: ${monitorID}] avgPing`);

        io.to(userID).emit("avgPing", monitorID, avgPing);
    }

    static async sendCertInfo(io, monitorID, userID) {
        let tls_info = await R.findOne("monitor_tls_info", "monitor_id = ?", [
            monitorID,
        ]);
        if (tls_info != null) {
            io.to(userID).emit("certInfo", monitorID, tls_info.info_json);
        }
    }

    /**
     * Uptime with calculation
     * Calculation based on:
     * https://www.uptrends.com/support/kb/reporting/calculation-of-uptime-and-downtime
     * @param duration : int Hours
     */
    static async calcUptime(duration, monitorID) {
        const timeLogger = new TimeLogger();

        const startTime = R.isoDateTime(dayjs.utc().subtract(duration, "hour"));

        // Handle if heartbeat duration longer than the target duration
        // e.g. If the last beat's duration is bigger that the 24hrs window, it will use the duration between the (beat time - window margin) (THEN case in SQL)
        let result = await R.getRow(`
            SELECT
               -- SUM all duration, also trim off the beat out of time window
                SUM(
                    CASE
                        WHEN (JULIANDAY(\`time\`) - JULIANDAY(?)) * 86400 < duration
                        THEN (JULIANDAY(\`time\`) - JULIANDAY(?)) * 86400
                        ELSE duration
                    END
                ) AS total_duration,

               -- SUM all uptime duration, also trim off the beat out of time window
                SUM(
                    CASE
                        WHEN (status = 1)
                        THEN
                            CASE
                                WHEN (JULIANDAY(\`time\`) - JULIANDAY(?)) * 86400 < duration
                                    THEN (JULIANDAY(\`time\`) - JULIANDAY(?)) * 86400
                                ELSE duration
                            END
                        END
                ) AS uptime_duration
            FROM heartbeat
            WHERE time > ?
            AND monitor_id = ?
        `, [
            startTime, startTime, startTime, startTime, startTime,
            monitorID,
        ]);

        timeLogger.print(`[Monitor: ${monitorID}][${duration}] sendUptime`);

        let totalDuration = result.total_duration;
        let uptimeDuration = result.uptime_duration;
        let uptime = 0;

        if (totalDuration > 0) {
            uptime = uptimeDuration / totalDuration;
            if (uptime < 0) {
                uptime = 0;
            }

        } else {
            // Handle new monitor with only one beat, because the beat's duration = 0
            let status = parseInt(await R.getCell("SELECT `status` FROM heartbeat WHERE monitor_id = ?", [ monitorID ]));

            if (status === UP) {
                uptime = 1;
            }
        }

        return uptime;
    }

    /**
     * Send Uptime
     * @param duration : int Hours
     */
    static async sendUptime(duration, io, monitorID, userID) {
        const uptime = await this.calcUptime(duration, monitorID);
        io.to(userID).emit("uptime", monitorID, duration, uptime);
    }

    static isImportantBeat(isFirstBeat, previousBeatStatus, currentBeatStatus) {
        // * ? -> ANY STATUS = important [isFirstBeat]
        // UP -> PENDING = not important
        // * UP -> DOWN = important
        // UP -> UP = not important
        // PENDING -> PENDING = not important
        // * PENDING -> DOWN = important
        // PENDING -> UP = not important
        // DOWN -> PENDING = this case not exists
        // DOWN -> DOWN = not important
        // * DOWN -> UP = important
        let isImportant = isFirstBeat ||
            (previousBeatStatus === UP && currentBeatStatus === DOWN) ||
            (previousBeatStatus === DOWN && currentBeatStatus === UP) ||
            (previousBeatStatus === PENDING && currentBeatStatus === DOWN);
        return isImportant;
    }

    static async sendNotification(isFirstBeat, monitor, bean) {
        if (!isFirstBeat || bean.status === DOWN) {
            const notificationList = await Monitor.getNotificationList(monitor);

            let text;
            if (bean.status === UP) {
                text = "✅ Up";
            } else {
                text = "🔴 Down";
            }

            let msg = `[${monitor.name}] [${text}] ${bean.msg}`;

            for (let notification of notificationList) {
                try {
                    await Notification.send(JSON.parse(notification.config), msg, await monitor.toJSON(), bean.toJSON());
                } catch (e) {
                    console.error("Cannot send notification to " + notification.name);
                    console.log(e);
                }
            }
        }
    }

    static async getNotificationList(monitor) {
        let notificationList = await R.getAll("SELECT notification.* FROM notification, monitor_notification WHERE monitor_id = ? AND monitor_notification.notification_id = notification.id ", [
            monitor.id,
        ]);
        return notificationList;
    }

    async sendCertNotification(tlsInfoObject) {
        if (tlsInfoObject && tlsInfoObject.certInfo && tlsInfoObject.certInfo.daysRemaining) {
            const notificationList = await Monitor.getNotificationList(this);

            debug("call sendCertNotificationByTargetDays");
            await this.sendCertNotificationByTargetDays(tlsInfoObject.certInfo.daysRemaining, 21, notificationList);
            await this.sendCertNotificationByTargetDays(tlsInfoObject.certInfo.daysRemaining, 14, notificationList);
            await this.sendCertNotificationByTargetDays(tlsInfoObject.certInfo.daysRemaining, 7, notificationList);
        }
    }

    async sendCertNotificationByTargetDays(daysRemaining, targetDays, notificationList) {

        if (daysRemaining > targetDays) {
            debug(`No need to send cert notification. ${daysRemaining} > ${targetDays}`);
            return;
        }

        if (notificationList.length > 0) {

            let row = await R.getRow("SELECT * FROM notification_sent_history WHERE type = ? AND monitor_id = ? AND days = ?", [
                "certificate",
                this.id,
                targetDays,
            ]);

            // Sent already, no need to send again
            if (row) {
                debug("Sent already, no need to send again");
                return;
            }

            let sent = false;
            debug("Send certificate notification");

            for (let notification of notificationList) {
                try {
                    debug("Sending to " + notification.name);
                    await Notification.send(JSON.parse(notification.config), `[${this.name}][${this.url}] Certificate will be expired in ${daysRemaining} days`);
                    sent = true;
                } catch (e) {
                    console.error("Cannot send cert notification to " + notification.name);
                    console.error(e);
                }
            }

            if (sent) {
                await R.exec("INSERT INTO notification_sent_history (type, monitor_id, days) VALUES(?, ?, ?)", [
                    "certificate",
                    this.id,
                    targetDays,
                ]);
            }
        } else {
            debug("No notification, no need to send cert notification");
        }
    }

    static async getPreviousHeartbeat(monitorID) {
        return await R.getRow(`
            SELECT status, time FROM heartbeat
            WHERE id = (select MAX(id) from heartbeat where monitor_id = ?)
        `, [
            monitorID
        ]);
    }
}

module.exports = Monitor;<|MERGE_RESOLUTION|>--- conflicted
+++ resolved
@@ -82,13 +82,10 @@
             dns_resolve_server: this.dns_resolve_server,
             dns_last_result: this.dns_last_result,
             pushToken: this.pushToken,
-<<<<<<< HEAD
             docker_container: this.docker_container,
             docker_daemon: this.docker_daemon,
             docker_type: this.docker_type,
-=======
             proxyId: this.proxy_id,
->>>>>>> 99042e69
             notificationIDList,
             tags: tags,
         };
