const axios = require("axios");
const {R} = require("redbean-node");
const FormData = require('form-data');
const nodemailer = require("nodemailer");

class Notification {
    static async send(notification, msg, monitorJSON = null, heartbeatJSON = null) {
        if (notification.type === "telegram") {
            try {
                await axios.get(`https://api.telegram.org/bot${notification.telegramBotToken}/sendMessage`, {
                    params: {
                        chat_id: notification.telegramChatID,
                        text: msg,
                    }
                })
                return true;
            } catch (error) {
                console.log(error)
                return false;
            }

        } else if (notification.type === "webhook") {
            try {

                let data = {
                    heartbeat: heartbeatJSON,
                    monitor: monitorJSON,
                    msg,
                };
                let finalData;
                let config = {};

                if (notification.webhookContentType === "form-data") {
                    finalData = new FormData();
                    finalData.append('data', JSON.stringify(data));

                    config = {
                        headers: finalData.getHeaders()
                    }

                } else {
                    finalData = data;
                }

                let res = await axios.post(notification.webhookURL, finalData, config)
                return true;
            } catch (error) {
                console.log(error)
                return false;
            }

        } else if (notification.type === "smtp") {
            return await Notification.smtp(notification, msg)

        } else if (notification.type === "discord") {
<<<<<<< HEAD
            try {
              // If heartbeatJSON is null, assume we're testing.
              if(heartbeatJSON == null) {
                let data = {
                  username: 'Uptime-Kuma',
                  content: msg
                }
                let res = await axios.post(notification.discordWebhookUrl, data)
                return true;
              }
              // If heartbeatJSON is not null, we go into the normal alerting loop.
              if(heartbeatJSON['status'] == 0) {
                var alertColor = "16711680";
              } else if(heartbeatJSON['status'] == 1) {
                var alertColor = "65280";
              }
              let data = {
                username: 'Uptime-Kuma',
                embeds: [{
                  title: "Uptime-Kuma Alert",
                  color: alertColor,
                  fields: [
                    {
                      name: "Time (UTC)",
                      value: heartbeatJSON["time"]
                    },
                    {
                      name: "Message",
                      value: msg
                    }
                  ]
                }]
              }
              let res = await axios.post(notification.discordWebhookUrl, data)
              return true;
            } catch(error) {
              console.log(error)
              return false;
            }
=======
            return await Notification.discord(notification, msg)

        } else if (notification.type === "signal") {
          try {
            let data = {
              "message": msg, 
              "number": notification.signalNumber,
              "recipients": notification.signalRecipients.replace(/\s/g, '').split(",")
            };
            let config = {};

            let res = await axios.post(notification.signalURL, data, config)
            return true;
        } catch (error) {
            console.log(error)
            return false;
        }

>>>>>>> e053ee65
        } else {
            throw new Error("Notification type is not supported")
        }
    }

    static async save(notification, notificationID, userID) {
        let bean

        if (notificationID) {
            bean = await R.findOne("notification", " id = ? AND user_id = ? ", [
                notificationID,
                userID,
            ])

            if (! bean) {
                throw new Error("notification not found")
            }

        } else {
            bean = R.dispense("notification")
        }

        bean.name = notification.name;
        bean.user_id = userID;
        bean.config = JSON.stringify(notification)
        await R.store(bean)
    }

    static async delete(notificationID, userID) {
        let bean = await R.findOne("notification", " id = ? AND user_id = ? ", [
            notificationID,
            userID,
        ])

        if (! bean) {
            throw new Error("notification not found")
        }

        await R.trash(bean)
    }

    static async smtp(notification, msg) {

        let data = {
            host: notification.smtpHost,
            port: notification.smtpPort,
            secure: notification.smtpSecure,
        };

        if (notification.smtpUsername) {
            data.auth =  {
                user: notification.smtpUsername,
                pass: notification.smtpPassword,
            };
        }

        let transporter = nodemailer.createTransport(data);

        // send mail with defined transport object
        let info = await transporter.sendMail({
            from: `"Uptime Kuma" <${notification.smtpFrom}>`,
            to: notification.smtpTo,
            subject: msg,
            text: msg,
        });

        return true;
    }
}

module.exports = {
    Notification,
}<|MERGE_RESOLUTION|>--- conflicted
+++ resolved
@@ -53,7 +53,6 @@
             return await Notification.smtp(notification, msg)
 
         } else if (notification.type === "discord") {
-<<<<<<< HEAD
             try {
               // If heartbeatJSON is null, assume we're testing.
               if(heartbeatJSON == null) {
@@ -93,13 +92,12 @@
               console.log(error)
               return false;
             }
-=======
             return await Notification.discord(notification, msg)
 
         } else if (notification.type === "signal") {
           try {
             let data = {
-              "message": msg, 
+              "message": msg,
               "number": notification.signalNumber,
               "recipients": notification.signalRecipients.replace(/\s/g, '').split(",")
             };
@@ -112,7 +110,6 @@
             return false;
         }
 
->>>>>>> e053ee65
         } else {
             throw new Error("Notification type is not supported")
         }
@@ -156,20 +153,15 @@
 
     static async smtp(notification, msg) {
 
-        let data = {
+        let transporter = nodemailer.createTransport({
             host: notification.smtpHost,
             port: notification.smtpPort,
             secure: notification.smtpSecure,
-        };
-
-        if (notification.smtpUsername) {
-            data.auth =  {
+            auth: {
                 user: notification.smtpUsername,
                 pass: notification.smtpPassword,
-            };
-        }
-
-        let transporter = nodemailer.createTransport(data);
+            },
+        });
 
         // send mail with defined transport object
         let info = await transporter.sendMail({
@@ -181,6 +173,18 @@
 
         return true;
     }
+
+    static async discord(notification, msg) {
+        const client = new Discord.Client();
+        await client.login(notification.discordToken)
+
+        const channel = await client.channels.fetch(notification.discordChannelID);
+        await channel.send(msg);
+
+        client.destroy()
+
+        return true;
+    }
 }
 
 module.exports = {
