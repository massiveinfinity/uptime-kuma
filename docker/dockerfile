--- conflicted
+++ resolved
@@ -28,9 +28,9 @@
     chmod +x /app/extra/entrypoint.sh
 
 ############################################
-# ⭐ Main Image
+# ⭐ Main Image (Slim)
 ############################################
-FROM louislam/uptime-kuma:base-debian AS release
+FROM louislam/uptime-kuma:base-debian AS release-slim
 WORKDIR /app
 
 # Copy app files from build layer
@@ -43,18 +43,15 @@
 ENTRYPOINT ["/usr/bin/dumb-init", "--", "extra/entrypoint.sh"]
 CMD ["node", "server/server.js"]
 
-<<<<<<< HEAD
-FROM release AS mariadb
-# Install MariaDB
+############################################
+# ⭐ Main Image (With MariaDB)
+############################################
+FROM release-slim AS release
 RUN apt update && \
     apt --yes --no-install-recommends install mariadb-server && \
     rm -rf /var/lib/apt/lists/* && \
     apt --yes autoremove
 
-FROM mariadb AS nightly
-RUN npm run mark-as-nightly
-
-=======
 ############################################
 # Mark as Nightly
 ############################################
@@ -94,7 +91,6 @@
 CMD ["npm", "run", "start-pr-test"]
 
 ############################################
->>>>>>> df21f7da
 # Upload the artifact to Github
 ############################################
 FROM louislam/uptime-kuma:base-debian AS upload-artifact
